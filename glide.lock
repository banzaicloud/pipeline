--- conflicted
+++ resolved
@@ -1,10 +1,5 @@
-<<<<<<< HEAD
-hash: 20ebf4c7227afde652f3d4ab0bf0fc3433d270b6332ea492753b012b668669c4
-updated: 2018-01-23T07:10:26.080435+01:00
-=======
 hash: ef126c68c49e6f227acc4042bd2a23d1d77d27451ba81513e176374131a25a81
 updated: 2018-01-18T21:50:59.730266+01:00
->>>>>>> 1156390e
 imports:
 - name: cloud.google.com/go
   version: 3b1ae45394a234c385be014e9a488f2bb6eef821
@@ -71,11 +66,7 @@
   - initapi
   - utils
 - name: github.com/banzaicloud/banzai-types
-<<<<<<< HEAD
   version: 3579bf10d118f315edd92b7eb68091dfdc792d7c
-=======
-  version: 825c3f0f621a9bc77ae8b2301e606886ef252bd4
->>>>>>> 1156390e
   subpackages:
   - components
   - components/amazon
@@ -565,10 +556,7 @@
   - compute/v0.beta
   - compute/v1
   - container/v1
-<<<<<<< HEAD
-=======
   - dns/v1
->>>>>>> 1156390e
   - gensupport
   - googleapi
   - googleapi/internal/uritemplates
