--- conflicted
+++ resolved
@@ -66,11 +66,7 @@
   - initapi
   - utils
 - name: github.com/banzaicloud/banzai-types
-<<<<<<< HEAD
-  version: 3579bf10d118f315edd92b7eb68091dfdc792d7c
-=======
   version: ac63fb9ecd6d7f4cfdc6242c8e4eb53377ecf293
->>>>>>> 87551dd3
   subpackages:
   - components
   - components/amazon
