// Copyright © 2018 Banzai Cloud
//
// Licensed under the Apache License, Version 2.0 (the "License");
// you may not use this file except in compliance with the License.
// You may obtain a copy of the License at
//
//     http://www.apache.org/licenses/LICENSE-2.0
//
// Unless required by applicable law or agreed to in writing, software
// distributed under the License is distributed on an "AS IS" BASIS,
// WITHOUT WARRANTIES OR CONDITIONS OF ANY KIND, either express or implied.
// See the License for the specific language governing permissions and
// limitations under the License.

package api

import (
	"context"
	"fmt"
	"net/http"
	"net/url"
	"strings"

	"emperror.dev/emperror"
	"emperror.dev/errors"
	"github.com/gin-gonic/gin"
	"github.com/sirupsen/logrus"
	"go.uber.org/cadence/client"
	v1 "k8s.io/api/core/v1"
	meta_v1 "k8s.io/apimachinery/pkg/apis/meta/v1"

	"github.com/banzaicloud/pipeline/internal/cluster/clusteradapter"
	"github.com/banzaicloud/pipeline/internal/cluster/resourcesummary"
	"github.com/banzaicloud/pipeline/internal/global"
	eksdriver "github.com/banzaicloud/pipeline/internal/providers/amazon/eks/driver"
	azureDriver "github.com/banzaicloud/pipeline/internal/providers/azure/pke/driver"
	vsphereDriver "github.com/banzaicloud/pipeline/internal/providers/vsphere/pke/driver"
	"github.com/banzaicloud/pipeline/internal/secret/restricted"
	"github.com/banzaicloud/pipeline/pkg/cloudinfo"
	pkgCluster "github.com/banzaicloud/pipeline/pkg/cluster"
	pkgCommon "github.com/banzaicloud/pipeline/pkg/common"
	"github.com/banzaicloud/pipeline/pkg/k8sclient"
	"github.com/banzaicloud/pipeline/pkg/k8sutil"
	"github.com/banzaicloud/pipeline/pkg/providers"
	"github.com/banzaicloud/pipeline/src/api/common"
	"github.com/banzaicloud/pipeline/src/auth"
	"github.com/banzaicloud/pipeline/src/cluster"
	"github.com/banzaicloud/pipeline/src/secret"
)

// ClusterAPI implements the Cluster API actions.
type ClusterAPI struct {
	clusterManager          *cluster.Manager
	clusterGetter           common.ClusterGetter
	externalBaseURL         string
	externalBaseURLInsecure bool
	workflowClient          client.Client
	clientFactory           common.DynamicClientFactory

	logger          logrus.FieldLogger
	errorHandler    emperror.Handler
	clusterCreators ClusterCreators
	clusterUpdaters ClusterUpdaters
}

type ClusterCreators struct {
	PKEOnAzure   azureDriver.ClusterCreator
	EKSAmazon    eksdriver.EksClusterCreator
	PKEOnVsphere vsphereDriver.VspherePKEClusterCreator
}

<<<<<<< HEAD
type ClusterDeleters struct {
	PKEOnAzure azureDriver.ClusterDeleter
	EKSAmazon  eksdriver.EKSClusterDeleter
}

=======
>>>>>>> 2cbe6ec2
type ClusterUpdaters struct {
	PKEOnAzure azureDriver.ClusterUpdater
	EKSAmazon  eksdriver.EksClusterUpdater
}

// NewClusterAPI returns a new ClusterAPI instance.
func NewClusterAPI(
	clusterManager *cluster.Manager,
	clusterGetter common.ClusterGetter,
	workflowClient client.Client,
	logger logrus.FieldLogger,
	errorHandler emperror.Handler,
	externalBaseURL string,
	externalBaseURLInsecure bool,
	clusterCreators ClusterCreators,
	clusterUpdaters ClusterUpdaters,
	clientFactory common.DynamicClientFactory,
) *ClusterAPI {
	return &ClusterAPI{
		clusterManager:          clusterManager,
		clusterGetter:           clusterGetter,
		workflowClient:          workflowClient,
		externalBaseURL:         externalBaseURL,
		externalBaseURLInsecure: externalBaseURLInsecure,
		logger:                  logger,
		errorHandler:            errorHandler,
		clusterCreators:         clusterCreators,
		clusterUpdaters:         clusterUpdaters,
		clientFactory:           clientFactory,
	}
}

// getClusterFromRequest just a simple getter to build commonCluster object this handles error messages directly
// Deprecated: use internal.clusterGetter instead
func getClusterFromRequest(c *gin.Context) (cluster.CommonCluster, bool) {
	// TODO: move these to a struct and create them only once upon application init
	clusters := clusteradapter.NewClusters(global.DB())
	secretValidator := providers.NewSecretValidator(secret.Store)
	clusterStore := clusteradapter.NewStore(global.DB(), clusters)
	clusterManager := cluster.NewManager(clusters, secretValidator, cluster.NewNopClusterEvents(), nil, nil, nil, log, errorHandler, clusterStore)
	clusterGetter := common.NewClusterGetter(clusterManager, log, errorHandler)

	return clusterGetter.GetClusterFromRequest(c)
}

// GetClusterConfig gets a cluster config
func GetClusterConfig(c *gin.Context) {
	commonCluster, ok := getClusterFromRequest(c)
	if ok != true {
		return
	}
	config, err := commonCluster.GetK8sUserConfig()
	if err != nil {
		log.Debugf("error during getting config: %s", err.Error())
		c.JSON(http.StatusBadRequest, pkgCommon.ErrorResponse{
			Code:    http.StatusBadRequest,
			Message: "Error during getting config",
			Error:   err.Error(),
		})
		return
	}

	cleanKubeConfig, err := k8sclient.CleanKubeconfig(config)
	if err != nil {
		log.Debugf("error during getting config: %s", err.Error())
		c.JSON(http.StatusBadRequest, pkgCommon.ErrorResponse{
			Code:    http.StatusBadRequest,
			Message: "Error during getting config",
			Error:   err.Error(),
		})
		return
	}

	contentType := c.NegotiateFormat(gin.MIMEPlain, gin.MIMEJSON)
	log.Debug("Content-Type: ", contentType)
	switch contentType {
	case gin.MIMEJSON:
		c.JSON(http.StatusOK, pkgCluster.GetClusterConfigResponse{
			Status: http.StatusOK,
			Data:   string(cleanKubeConfig),
		})
	default:
		c.String(http.StatusOK, string(cleanKubeConfig))
	}
	return
}

// GetClusters fetches all the K8S clusters from the cloud.
func (a *ClusterAPI) GetClusters(c *gin.Context) {
	organizationID := auth.GetCurrentOrganization(c.Request).ID

	logger := a.logger.WithFields(logrus.Fields{
		"organization": organizationID,
	})

	logger.Info("fetching clusters")

	clusters, err := a.clusterManager.GetClusters(context.Background(), organizationID)
	if err != nil {
		logger.Errorf("error listing clusters: %s", err.Error())

		c.JSON(http.StatusBadRequest, pkgCommon.ErrorResponse{
			Code:    http.StatusBadRequest,
			Message: "error listing clusters",
			Error:   err.Error(),
		})

		return
	}

	response := make([]pkgCluster.GetClusterStatusResponse, 0)

	for _, c := range clusters {
		logger := logger.WithField("cluster", c.GetName())

		status, err := c.GetStatus()
		if err != nil {
			// TODO we want skip or return error?
			logger.Errorf("get cluster status failed: %s", err.Error())
		} else {
			response = append(response, *status)
		}
	}

	c.JSON(http.StatusOK, response)
}

// ClusterCheck checks the cluster ready
func (a *ClusterAPI) ClusterCheck(c *gin.Context) {
	commonCluster, ok := a.clusterGetter.GetClusterFromRequest(c)
	if ok != true {
		return
	}

	ok, err := commonCluster.IsReady()
	if err != nil {
		errorHandler.Handle(err)

		c.Status(http.StatusInternalServerError)
		return
	}

	if !ok {
		c.Status(http.StatusNotFound)
		return
	}

	c.Status(http.StatusOK)
}

// GetPodDetails returns all pods with details
func GetPodDetails(c *gin.Context) {

	commonCluster, isOk := getClusterFromRequest(c)
	if !isOk {
		return
	}

	response, err := describePods(commonCluster)
	if err != nil {
		log.Errorf("Error during getting pod details: %s", err.Error())
		c.JSON(http.StatusBadRequest, pkgCommon.ErrorResponse{
			Code:    http.StatusBadRequest,
			Message: "Error during getting pod details",
			Error:   err.Error(),
		})
		return
	}

	c.JSON(http.StatusOK, response)

}

func describePods(commonCluster cluster.CommonCluster) (items []pkgCluster.PodDetailsResponse, err error) {

	log.Info("get K8S config")
	var kubeConfig []byte
	kubeConfig, err = commonCluster.GetK8sConfig()
	if err != nil {
		return
	}

	log.Info("get k8S connection")
	client, err := k8sclient.NewClientFromKubeConfig(kubeConfig)
	if err != nil {
		return
	}

	log.Info("list pods")
	var pods []v1.Pod
	pods, err = listPods(client, "", "")
	if err != nil {
		return
	}

	log.Infof("pods: %d", len(pods))
	for _, pod := range pods {
		req, limits := resourcesummary.CalculatePodsTotalRequestsAndLimits([]v1.Pod{pod})

		summary := resourcesummary.GetSummary(nil, nil, req, limits)

		items = append(items, pkgCluster.PodDetailsResponse{
			Name:          pod.Name,
			Namespace:     pod.Namespace,
			CreatedAt:     pod.CreationTimestamp.Time,
			Labels:        pod.Labels,
			RestartPolicy: string(pod.Spec.RestartPolicy),
			Conditions:    pod.Status.Conditions,
			Summary: &pkgCluster.ResourceSummary{
				Cpu: &pkgCluster.CPU{
					ResourceSummaryItem: pkgCluster.ResourceSummaryItem(summary.CPU),
				},
				Memory: &pkgCluster.Memory{
					ResourceSummaryItem: pkgCluster.ResourceSummaryItem(summary.Memory),
				},
			},
		})
	}

	return

}

type InternalClusterAPI struct {
	cloudinfoClient *cloudinfo.Client
}

func NewInternalClusterAPI(cloudinfoClient *cloudinfo.Client) InternalClusterAPI {
	return InternalClusterAPI{
		cloudinfoClient: cloudinfoClient,
	}
}

// GetNodePools fetch node pool info for a cluster
func (a InternalClusterAPI) GetNodePools(c *gin.Context) {
	commonCluster, ok := getClusterFromRequest(c)
	if ok != true {
		return
	}

	clusterStatus, err := commonCluster.GetStatus()
	if err != nil {
		err = errors.WrapIf(err, "could not get cluster status")
		errorHandler.Handle(err)
		c.JSON(http.StatusServiceUnavailable, pkgCommon.ErrorResponse{
			Code:    http.StatusBadRequest,
			Message: "could not get cluster status",
			Error:   err.Error(),
		})
		return
	}

	nodePoolStatus := make(map[string]*pkgCluster.ActualNodePoolStatus)
	clusterDesiredResources := make(map[string]float64)
	clusterTotalResources := make(map[string]float64)

	autoScaleEnabled := commonCluster.GetScaleOptions() != nil && commonCluster.GetScaleOptions().Enabled
	if autoScaleEnabled {
		nodePoolCounts, err := getActualNodeCounts(commonCluster)
		if err != nil {
			err = errors.WrapIf(err, "could not get actual node count for node pool info")
			errorHandler.Handle(err)
			c.JSON(http.StatusServiceUnavailable, pkgCommon.ErrorResponse{
				Code:    http.StatusBadRequest,
				Message: "could not get actual node count for node pool info",
				Error:   err.Error(),
			})
			return
		}

		for nodePoolName, nodePool := range clusterStatus.NodePools {
			nodePoolStatus[nodePoolName] = &pkgCluster.ActualNodePoolStatus{
				NodePoolStatus: *nodePool,
				ActualCount:    nodePoolCounts[nodePoolName],
			}

			machineDetails, err := a.cloudinfoClient.GetProductDetails(
				c.Request.Context(),
				clusterStatus.Cloud,
				clusterStatus.Distribution,
				clusterStatus.Region,
				nodePool.InstanceType)
			if err != nil {
				errorHandler.Handle(err)
			} else {
				clusterTotalResources["cpu"] += float64(nodePool.Count) * machineDetails.CpusPerVm
				clusterTotalResources["gpu"] += float64(nodePool.Count) * machineDetails.GpusPerVm
				clusterTotalResources["mem"] += float64(nodePool.Count) * machineDetails.MemPerVm
			}
		}

		clusterDesiredResources["cpu"] += commonCluster.GetScaleOptions().DesiredCpu
		clusterDesiredResources["gpu"] += float64(commonCluster.GetScaleOptions().DesiredGpu)
		clusterDesiredResources["mem"] += commonCluster.GetScaleOptions().DesiredMem
		clusterDesiredResources["onDemandPct"] += float64(commonCluster.GetScaleOptions().OnDemandPct)
	}

	response := pkgCluster.GetNodePoolsResponse{
		ScaleEnabled:            autoScaleEnabled,
		NodePools:               nodePoolStatus,
		ClusterDesiredResources: clusterDesiredResources,
		ClusterTotalResources:   clusterTotalResources,
		ClusterStatus:           clusterStatus.Status,
		Cloud:                   clusterStatus.Cloud,
		Distribution:            clusterStatus.Distribution,
		Location:                clusterStatus.Location,
	}

	c.JSON(http.StatusOK, response)
}

func getActualNodeCounts(commonCluster cluster.CommonCluster) (map[string]int, error) {
	nodePoolCounts := make(map[string]int)
	kubeConfig, err := commonCluster.GetK8sConfig()
	if err != nil {
		return nil, errors.WrapIf(err, "could not get k8s config")
	}

	client, err := k8sclient.NewClientFromKubeConfig(kubeConfig)
	if err != nil {
		return nil, errors.WrapIf(err, "could not create new k8s client")
	}

	nodes, err := client.CoreV1().Nodes().List(meta_v1.ListOptions{})
	if err != nil {
		return nil, errors.WrapIf(err, "could not get nodes list from cluster")
	}

nodesloop:
	for _, node := range nodes.Items {
		// don't count cordoned nodes (Unschedulable and tainted with node.banzaicloud.io/draining)
		if node.Spec.Unschedulable {
			continue
		}
		for _, taint := range node.Spec.Taints {
			if taint.Key == "node.banzaicloud.io/draining" {
				continue nodesloop
			}
		}
		nodePoolName := node.Labels[pkgCommon.LabelKey]
		if len(nodePoolName) > 0 {
			nodePoolCounts[nodePoolName] += 1
		}
	}

	return nodePoolCounts, nil
}

// InstallSecretsToClusterRequest describes an InstallSecretToCluster request
type InstallSecretsToClusterRequest struct {
	Namespace string                  `json:"namespace" binding:"required"`
	Query     secret.ListSecretsQuery `json:"query" binding:"required"`
}

// InstallSecretsToCluster add all secrets from a repo to a cluster's namespace combined into one global secret named as the repo
func InstallSecretsToCluster(c *gin.Context) {
	commonCluster, ok := getClusterFromRequest(c)
	if !ok {
		return
	}

	var request InstallSecretsToClusterRequest
	if err := c.BindJSON(&request); err != nil {
		log.Errorf("Error parsing request: %s", err.Error())
		c.AbortWithStatusJSON(http.StatusBadRequest, pkgCommon.ErrorResponse{
			Code:    http.StatusBadRequest,
			Message: "Error parsing request",
			Error:   err.Error(),
		})
		return
	}

	secretSources, err := cluster.InstallSecrets(commonCluster, &request.Query, request.Namespace)

	if err != nil {
		log.Errorf("Error installing secrets [%v] into cluster [%d]: %s", request.Query, commonCluster.GetID(), err.Error())
		c.AbortWithStatusJSON(http.StatusInternalServerError, pkgCommon.ErrorResponse{
			Code:    http.StatusInternalServerError,
			Message: "Error installing secrets into cluster",
			Error:   err.Error(),
		})
		return
	}

	c.JSON(http.StatusOK, secretSources)
}

// ProxyToCluster sets up a proxy and forwards all requests to the cluster's API server.
func (a *ClusterAPI) ProxyToCluster(c *gin.Context) {

	commonCluster, ok := getClusterFromRequest(c)
	if !ok {
		return
	}

	apiProxyPrefix := strings.TrimSuffix(c.Request.URL.Path, c.Param("path"))

	kubeProxy, err := a.clusterManager.GetKubeProxy(c.Request.URL.Scheme, c.Request.URL.Host, apiProxyPrefix, commonCluster)
	if err != nil {
		log.Errorf("Error proxying to cluster [%d]: %s", commonCluster.GetID(), err.Error())
		c.AbortWithStatusJSON(http.StatusInternalServerError, pkgCommon.ErrorResponse{
			Code:    http.StatusInternalServerError,
			Message: "Error proxying to cluster",
			Error:   err.Error(),
		})
		return
	}

	kubeProxy.Handler(c)
}

// ListClusterSecrets returns
func ListClusterSecrets(c *gin.Context) {
	commonCluster, ok := getClusterFromRequest(c)
	if !ok {
		return
	}

	releaseName := c.Query("releaseName")
	organizationID := auth.GetCurrentOrganization(c.Request).ID

	log := log.WithFields(logrus.Fields{
		"organization": organizationID,
		"clusterId":    commonCluster.GetID(),
		"releaseName":  releaseName,
	})

	log.Info("Start filtering secrets")

	var query secret.ListSecretsQuery
	err := c.BindQuery(&query)
	if err != nil {
		c.JSON(http.StatusBadRequest, pkgCommon.ErrorResponse{
			Code:    http.StatusBadRequest,
			Message: "Failed to parse query",
			Error:   err.Error(),
		})
		return
	}

	log.Debugln("secret query ", "type:", query.Type, "tags:", query.Tags, "values:", query.Values)

	clusterUidTag := fmt.Sprintf("clusterUID:%s", commonCluster.GetUID())
	releaseTag := fmt.Sprintf("release:%s", releaseName)

	query.Tags = append(query.Tags, clusterUidTag)
	if len(releaseName) != 0 {
		query.Tags = append(query.Tags, releaseTag)
	}

	secrets, err := restricted.GlobalSecretStore.List(organizationID, &query)
	if err != nil {
		log.Errorf("Error during listing secrets: %s", err.Error())
		c.AbortWithStatusJSON(http.StatusBadRequest, pkgCommon.ErrorResponse{
			Code:    http.StatusBadRequest,
			Message: "Error during listing secrets",
			Error:   err.Error(),
		})
		return
	}

	log.Info("Listing secrets succeeded")

	c.JSON(http.StatusOK, secrets)
}

type clusterBootstrapInfo struct {
	Token                    string `json:"token"`
	DiscoveryTokenCaCertHash string `json:"discoveryTokenCaCertHash"`
	MasterAddress            string `json:"masterAddress"`
}

// GetBootstrapInfo
func (a *ClusterAPI) GetBootstrapInfo(c *gin.Context) {
	// Fetch cluster information
	cluster, ok := a.clusterGetter.GetClusterFromRequest(c)
	if !ok {
		return
	}

	logger := a.logger.WithFields(logrus.Fields{
		"organization": cluster.GetOrganizationId(),
		"clusterName":  cluster.GetName(),
		"clusterID":    cluster.GetID(),
	})

	keys := []interface{}{
		"organization", cluster.GetOrganizationId(),
		"clusterName", cluster.GetName(),
		"clusterID", cluster.GetID(),
	}

	clusterGetCAHasher, ok := cluster.(interface {
		GetCAHash() (string, error)
	})
	if !ok {
		err := errors.New(fmt.Sprintf("not implemented for this type of cluster (%T)", cluster))
		a.errorHandler.Handle(errors.WithDetails(err, keys...))

		c.JSON(http.StatusNotFound, pkgCommon.ErrorResponse{
			Code:    http.StatusNotFound,
			Message: "Not implemented",
			Error:   err.Error(),
		})
		return
	}
	hash, err := clusterGetCAHasher.GetCAHash()
	if err != nil {
		message := "Kubernetes CA certificate (Kubeconfig) is not available yet"
		a.errorHandler.Handle(errors.WrapIfWithDetails(err, message, keys...))

		c.AbortWithStatusJSON(http.StatusInternalServerError, pkgCommon.ErrorResponse{
			Code:    http.StatusInternalServerError,
			Message: message,
			Error:   err.Error(),
		})
		return
	}

	masterAddress, err := cluster.GetAPIEndpoint()
	if err != nil {
		message := "Error fetching kubernetes API address"
		logger.Info(errors.WrapIf(err, message))

		c.AbortWithStatusJSON(http.StatusBadRequest, pkgCommon.ErrorResponse{
			Code:    http.StatusBadRequest,
			Message: message,
			Error:   err.Error(),
		})
		return
	}
	url, err := url.Parse(masterAddress)
	if err != nil {
		message := "Error parsing kubernetes API address"
		a.errorHandler.Handle(errors.WrapIfWithDetails(err, message, keys...))

		c.AbortWithStatusJSON(http.StatusInternalServerError, pkgCommon.ErrorResponse{
			Code:    http.StatusInternalServerError,
			Message: message,
			Error:   err.Error(),
		})
		return
	}
	config, err := cluster.GetK8sConfig()
	if err != nil {
		message := "Error fetching Kubernetes config"
		logger.Info(errors.WrapIf(err, message))

		c.AbortWithStatusJSON(http.StatusBadRequest, pkgCommon.ErrorResponse{
			Code:    http.StatusBadRequest,
			Message: message,
			Error:   err.Error(),
		})
		return
	}
	client, err := k8sclient.NewClientFromKubeConfig(config)
	if err != nil {
		message := "Invalid Kubernetes config"
		a.errorHandler.Handle(errors.WrapIfWithDetails(err, message, keys...))

		c.AbortWithStatusJSON(http.StatusInternalServerError, pkgCommon.ErrorResponse{
			Code:    http.StatusInternalServerError,
			Message: message,
			Error:   err.Error(),
		})
		return
	}
	// Get an active token
	token, err := k8sutil.GetOrCreateBootstrapToken(log, client)
	if err != nil {
		message := "Failed to create bootstrap token"
		logger.Info(errors.WrapIf(err, message))

		c.AbortWithStatusJSON(http.StatusInternalServerError, pkgCommon.ErrorResponse{
			Code:    http.StatusInternalServerError,
			Message: message,
			Error:   err.Error(),
		})
		return
	}
	bootstrapInfo := &clusterBootstrapInfo{
		Token:                    token,
		DiscoveryTokenCaCertHash: hash,
		MasterAddress:            url.Host,
	}
	c.JSON(http.StatusOK, bootstrapInfo)
}<|MERGE_RESOLUTION|>--- conflicted
+++ resolved
@@ -69,14 +69,11 @@
 	PKEOnVsphere vsphereDriver.VspherePKEClusterCreator
 }
 
-<<<<<<< HEAD
 type ClusterDeleters struct {
 	PKEOnAzure azureDriver.ClusterDeleter
 	EKSAmazon  eksdriver.EKSClusterDeleter
 }
 
-=======
->>>>>>> 2cbe6ec2
 type ClusterUpdaters struct {
 	PKEOnAzure azureDriver.ClusterUpdater
 	EKSAmazon  eksdriver.EksClusterUpdater
