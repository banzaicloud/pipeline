package cloud

import (
<<<<<<< HEAD
	"github.com/gin-gonic/gin"
	"net/http"
	azureCluster "github.com/banzaicloud/azure-aks-client/cluster"
	azureClient "github.com/banzaicloud/azure-aks-client/client"
	banzaiTypes "github.com/banzaicloud/banzai-types/components"
	banzaiAzureTypes "github.com/banzaicloud/banzai-types/components/azure"
	banzaiSimpleTypes "github.com/banzaicloud/banzai-types/components/database"
	banzaiUtils "github.com/banzaicloud/banzai-types/utils"
	banzaiConstants "github.com/banzaicloud/banzai-types/constants"
	"github.com/banzaicloud/banzai-types/database"
)

=======
	azureClient "github.com/banzaicloud/azure-aks-client/client"
	azureCluster "github.com/banzaicloud/azure-aks-client/cluster"
	"github.com/banzaicloud/pipeline/utils"
	"github.com/gin-gonic/gin"
	"github.com/jinzhu/gorm"
	"github.com/sirupsen/logrus"
	"net/http"
)

const (
	azureDefaultAgentCount        = 1
	azureDefaultAgentName         = "agentpool1"
	azureDefaultKubernetesVersion = "1.7.7"
)

//CreateClusterAzure
type CreateClusterAzure struct {
	Node *CreateAzureNode `json:"node"`
}

//UpdateClusterAzure
type UpdateClusterAzure struct {
	*UpdateAzureNode `json:"node"`
}

//CreateAzureNode
type CreateAzureNode struct {
	ResourceGroup     string `json:"resourceGroup"`
	AgentCount        int    `json:"agentCount"`
	AgentName         string `json:"agentName"`
	KubernetesVersion string `json:"kubernetesVersion"`
}

//UpdateAzureNode
type UpdateAzureNode struct {
	AgentCount int `json:"agentCount"`
}

//AzureSimple
type AzureSimple struct {
	ClusterSimpleId   uint `gorm:"primary_key"`
	ResourceGroup     string
	AgentCount        int
	AgentName         string
	KubernetesVersion string
}

//AzureRepresentation
>>>>>>> c39867de
type AzureRepresentation struct {
	Value banzaiAzureTypes.Value `json:"value"`
}

// CreateClusterAzure creates azure cluster in the cloud
func CreateClusterAzure(request *banzaiTypes.CreateClusterRequest, c *gin.Context) bool {

	banzaiUtils.LogInfo(banzaiConstants.TagCreateCluster, "Start create cluster (azure)")

	if request == nil {
		banzaiUtils.LogInfo(banzaiConstants.TagCreateCluster, "Create request is <nil>")
		return false
	}

	cluster2Db := banzaiSimpleTypes.ClusterSimple{
		Name:             request.Name,
		Location:         request.Location,
		NodeInstanceType: request.NodeInstanceType,
		Cloud:            request.Cloud,
		Azure: banzaiSimpleTypes.AzureClusterSimple{
			ResourceGroup:     request.Properties.CreateClusterAzure.Node.ResourceGroup,
			AgentCount:        request.Properties.CreateClusterAzure.Node.AgentCount,
			AgentName:         request.Properties.CreateClusterAzure.Node.AgentName,
			KubernetesVersion: request.Properties.CreateClusterAzure.Node.KubernetesVersion,
		},
	}

	r := azureCluster.CreateClusterRequest{
		Name:              cluster2Db.Name,
		Location:          cluster2Db.Location,
		VMSize:            cluster2Db.NodeInstanceType,
		ResourceGroup:     cluster2Db.Azure.ResourceGroup,
		AgentCount:        cluster2Db.Azure.AgentCount,
		AgentName:         cluster2Db.Azure.AgentName,
		KubernetesVersion: cluster2Db.Azure.KubernetesVersion,
	}

	banzaiUtils.LogInfo(banzaiConstants.TagCreateCluster, "Call azure client")

	// call creation
	res, err := azureClient.CreateUpdateCluster(r)
	if err != nil {
		// creation failed
		banzaiUtils.LogInfo(banzaiConstants.TagCreateCluster, "Cluster creation failed!", err.Message)
		SetResponseBodyJson(c, err.StatusCode, gin.H{
			JsonKeyStatus:  err.StatusCode,
			JsonKeyMessage: err.Message,
		})
		return false
	} else {
		// creation success
		banzaiUtils.LogInfo(banzaiConstants.TagCreateCluster, "Cluster created successfully!")
		banzaiUtils.LogInfo(banzaiConstants.TagCreateCluster, "Save create cluster into database")
		if err := database.Save(&cluster2Db).Error; err != nil {
			DbSaveFailed(c, err, cluster2Db.Name)
			return false
		}

		banzaiUtils.LogInfo(banzaiConstants.TagCreateCluster, "Save create cluster into database succeeded")
		SetResponseBodyJson(c, res.StatusCode, res.Value)
		return true
	}

}

func GetAzureClusterStatus(cs *banzaiSimpleTypes.ClusterSimple, c *gin.Context) {

	banzaiUtils.LogInfo(banzaiConstants.TagGetClusterStatus, "Start get cluster status (azure)")

	if cs == nil {
		banzaiUtils.LogInfo(banzaiConstants.TagGetClusterStatus, "<nil> cluster struct")
		SetResponseBodyJson(c, http.StatusInternalServerError, gin.H{
			JsonKeyStatus:  http.StatusInternalServerError,
			JsonKeyMessage: "",
		})
		return
	}

	banzaiUtils.LogInfo(banzaiConstants.TagGetClusterStatus, "Load azure props from database")

	// load azure props from db
	database.SelectFirstWhere(&cs.Azure, banzaiSimpleTypes.AzureClusterSimple{ClusterSimpleId: cs.ID})
	resp, err := azureClient.GetCluster(cs.Name, cs.Azure.ResourceGroup)
	if err != nil {
		banzaiUtils.LogInfo(banzaiConstants.TagGetClusterStatus, "Error during get cluster info: ", err.Message)
		SetResponseBodyJson(c, http.StatusInternalServerError, gin.H{
			JsonKeyStatus:  http.StatusInternalServerError,
			JsonKeyMessage: err.Message,
		})
	} else {
		banzaiUtils.LogInfo(banzaiConstants.TagGetClusterStatus, "Get cluster success")
		stage := resp.Value.Properties.ProvisioningState
		banzaiUtils.LogInfo(banzaiConstants.TagGetClusterStatus, "Cluster stage is", stage)
		var msg string
		var code int
		if stage == "Succeeded" {
			msg = "Cluster available"
			code = http.StatusOK
		} else {
			msg = "Cluster not ready yet"
			code = http.StatusNoContent
		}
		SetResponseBodyJson(c, code, gin.H{
			JsonKeyStatus:  code,
			JsonKeyMessage: msg,
		})
	}
}

<<<<<<< HEAD
// updateClusterAzureInCloud updates azure cluster in cloud
func UpdateClusterAzureInCloud(r *banzaiTypes.UpdateClusterRequest, c *gin.Context, preCluster banzaiSimpleTypes.ClusterSimple) bool {
=======
// UpdateClusterAzureInCloud updates azure cluster in cloud
func (r *UpdateClusterRequest) UpdateClusterAzureInCloud(c *gin.Context, db *gorm.DB, log *logrus.Logger, preCluster ClusterSimple) bool {
>>>>>>> c39867de

	banzaiUtils.LogInfo(banzaiConstants.TagUpdateCluster, "Start updating cluster (azure)")

	if r == nil {
		banzaiUtils.LogInfo(banzaiConstants.TagUpdateCluster, "<nil> update cluster")
		return false
	}

	cluster2Db := banzaiSimpleTypes.ClusterSimple{
		Model:            preCluster.Model,
		Name:             preCluster.Name,
		Location:         preCluster.Location,
		NodeInstanceType: preCluster.NodeInstanceType,
		Cloud:            r.Cloud,
		Azure: banzaiSimpleTypes.AzureClusterSimple{
			ResourceGroup:     preCluster.Azure.ResourceGroup,
			AgentCount:        r.UpdateClusterAzure.AgentCount,
			AgentName:         preCluster.Azure.AgentName,
			KubernetesVersion: preCluster.Azure.KubernetesVersion,
		},
	}

	ccr := azureCluster.CreateClusterRequest{
		Name:              cluster2Db.Name,
		Location:          cluster2Db.Location,
		VMSize:            cluster2Db.NodeInstanceType,
		ResourceGroup:     cluster2Db.Azure.ResourceGroup,
		AgentCount:        cluster2Db.Azure.AgentCount,
		AgentName:         cluster2Db.Azure.AgentName,
		KubernetesVersion: cluster2Db.Azure.KubernetesVersion,
	}

	res, err := azureClient.CreateUpdateCluster(ccr)
	if err != nil {
		banzaiUtils.LogInfo(banzaiConstants.TagUpdateCluster, "Cluster update failed!", err.Message)
		SetResponseBodyJson(c, err.StatusCode, gin.H{
			JsonKeyStatus:  err.StatusCode,
			JsonKeyMessage: err.Message,
		})
		return false
	} else {
		banzaiUtils.LogInfo(banzaiConstants.TagUpdateCluster, "Cluster update succeeded")
		// updateDb
		if updateClusterInDb(c, cluster2Db) {
			// success update
			SetResponseBodyJson(c, res.StatusCode, res.Value)
			return true
		} else {
			return false
		}

	}

}

// ReadClusterAzure load azure props from cloud to list clusters
func ReadClusterAzure(cs *banzaiSimpleTypes.ClusterSimple) *ClusterRepresentation {
	banzaiUtils.LogInfo(banzaiConstants.TagGetCluster, "Read aks cluster with", cs.Name, "id")

	if cs == nil {
		banzaiUtils.LogInfo(banzaiConstants.TagGetCluster, "<nil> cluster")
		return nil
	}

	response, err := azureClient.GetCluster(cs.Name, cs.Azure.ResourceGroup)
	if err != nil {
		banzaiUtils.LogInfo(banzaiConstants.TagGetCluster, "Something went wrong under read:", err)
		return nil
	} else {
		banzaiUtils.LogInfo(banzaiConstants.TagGetCluster, "Read cluster success")
		clust := ClusterRepresentation{
			Id:        cs.ID,
			Name:      cs.Name,
			CloudType: banzaiConstants.Azure,
			AzureRepresentation: &AzureRepresentation{
				Value: response.Value,
			},
		}
		return &clust
	}
}

// GetClusterInfoAzure fetches azure cluster props with the given name and resource group
func GetClusterInfoAzure(cs *banzaiSimpleTypes.ClusterSimple, c *gin.Context) {
	banzaiUtils.LogInfo(banzaiConstants.TagGetCluster, "Fetch aks cluster with name:", cs.Name, "in", cs.Azure.ResourceGroup, "resource group.")

	if cs == nil {
		banzaiUtils.LogInfo(banzaiConstants.TagGetCluster, "<nil> cluster")
		SetResponseBodyJson(c, http.StatusInternalServerError, gin.H{
			JsonKeyStatus: http.StatusInternalServerError,
		})
		return
	}

	response, err := azureClient.GetCluster(cs.Name, cs.Azure.ResourceGroup)
	if err != nil {
		// fetch failed
		banzaiUtils.LogInfo(banzaiConstants.TagGetCluster, "Status code:", err.StatusCode)
		banzaiUtils.LogInfo(banzaiConstants.TagGetCluster, "Error during get cluster details:", err.Message)
		SetResponseBodyJson(c, err.StatusCode, err)
	} else {
		// fetch success
		banzaiUtils.LogInfo(banzaiConstants.TagGetCluster, "Status code:", response.StatusCode)
		SetResponseBodyJson(c, response.StatusCode, response)
	}

}

<<<<<<< HEAD
// deleteAzureCluster deletes cluster from azure
func DeleteAzureCluster(cs *banzaiSimpleTypes.ClusterSimple, c *gin.Context) bool {
=======
// DeleteAzureCluster deletes cluster from azure
func (cs *ClusterSimple) DeleteAzureCluster(c *gin.Context, db *gorm.DB, log *logrus.Logger) bool {
>>>>>>> c39867de

	banzaiUtils.LogInfo(banzaiConstants.TagGetCluster, "Start delete azure cluster")

	if cs == nil {
		banzaiUtils.LogInfo(banzaiConstants.TagGetCluster, "<nil> cluster")
		return false
	}

	// set azure props
	database.SelectFirstWhere(&cs.Azure, banzaiSimpleTypes.AzureClusterSimple{ClusterSimpleId: cs.ID})
	if DeleteClusterAzure(c, cs.Name, cs.Azure.ResourceGroup) {
		banzaiUtils.LogInfo(banzaiConstants.TagGetCluster, "Delete succeeded")
		return true
	} else {
		banzaiUtils.LogWarn(banzaiConstants.TagGetCluster, "Can't delete cluster from cloud!")
		SetResponseBodyJson(c, http.StatusBadRequest, gin.H{
			JsonKeyStatus:     http.StatusBadRequest,
			JsonKeyMessage:    "Can't delete cluster!",
			JsonKeyResourceId: cs.ID,
		})
		return false
	}
}<|MERGE_RESOLUTION|>--- conflicted
+++ resolved
@@ -1,69 +1,21 @@
 package cloud
 
 import (
-<<<<<<< HEAD
-	"github.com/gin-gonic/gin"
-	"net/http"
+	azureClient "github.com/banzaicloud/azure-aks-client/client"
 	azureCluster "github.com/banzaicloud/azure-aks-client/cluster"
-	azureClient "github.com/banzaicloud/azure-aks-client/client"
 	banzaiTypes "github.com/banzaicloud/banzai-types/components"
 	banzaiAzureTypes "github.com/banzaicloud/banzai-types/components/azure"
 	banzaiSimpleTypes "github.com/banzaicloud/banzai-types/components/database"
 	banzaiUtils "github.com/banzaicloud/banzai-types/utils"
 	banzaiConstants "github.com/banzaicloud/banzai-types/constants"
+
+	"github.com/gin-gonic/gin"
+	"net/http"
+
 	"github.com/banzaicloud/banzai-types/database"
 )
 
-=======
-	azureClient "github.com/banzaicloud/azure-aks-client/client"
-	azureCluster "github.com/banzaicloud/azure-aks-client/cluster"
-	"github.com/banzaicloud/pipeline/utils"
-	"github.com/gin-gonic/gin"
-	"github.com/jinzhu/gorm"
-	"github.com/sirupsen/logrus"
-	"net/http"
-)
-
-const (
-	azureDefaultAgentCount        = 1
-	azureDefaultAgentName         = "agentpool1"
-	azureDefaultKubernetesVersion = "1.7.7"
-)
-
-//CreateClusterAzure
-type CreateClusterAzure struct {
-	Node *CreateAzureNode `json:"node"`
-}
-
-//UpdateClusterAzure
-type UpdateClusterAzure struct {
-	*UpdateAzureNode `json:"node"`
-}
-
-//CreateAzureNode
-type CreateAzureNode struct {
-	ResourceGroup     string `json:"resourceGroup"`
-	AgentCount        int    `json:"agentCount"`
-	AgentName         string `json:"agentName"`
-	KubernetesVersion string `json:"kubernetesVersion"`
-}
-
-//UpdateAzureNode
-type UpdateAzureNode struct {
-	AgentCount int `json:"agentCount"`
-}
-
-//AzureSimple
-type AzureSimple struct {
-	ClusterSimpleId   uint `gorm:"primary_key"`
-	ResourceGroup     string
-	AgentCount        int
-	AgentName         string
-	KubernetesVersion string
-}
-
 //AzureRepresentation
->>>>>>> c39867de
 type AzureRepresentation struct {
 	Value banzaiAzureTypes.Value `json:"value"`
 }
@@ -173,13 +125,8 @@
 	}
 }
 
-<<<<<<< HEAD
-// updateClusterAzureInCloud updates azure cluster in cloud
+// UpdateClusterAzureInCloud updates azure cluster in cloud
 func UpdateClusterAzureInCloud(r *banzaiTypes.UpdateClusterRequest, c *gin.Context, preCluster banzaiSimpleTypes.ClusterSimple) bool {
-=======
-// UpdateClusterAzureInCloud updates azure cluster in cloud
-func (r *UpdateClusterRequest) UpdateClusterAzureInCloud(c *gin.Context, db *gorm.DB, log *logrus.Logger, preCluster ClusterSimple) bool {
->>>>>>> c39867de
 
 	banzaiUtils.LogInfo(banzaiConstants.TagUpdateCluster, "Start updating cluster (azure)")
 
@@ -230,9 +177,7 @@
 		} else {
 			return false
 		}
-
-	}
-
+	}
 }
 
 // ReadClusterAzure load azure props from cloud to list clusters
@@ -288,13 +233,8 @@
 
 }
 
-<<<<<<< HEAD
-// deleteAzureCluster deletes cluster from azure
+// DeleteAzureCluster deletes cluster from azure
 func DeleteAzureCluster(cs *banzaiSimpleTypes.ClusterSimple, c *gin.Context) bool {
-=======
-// DeleteAzureCluster deletes cluster from azure
-func (cs *ClusterSimple) DeleteAzureCluster(c *gin.Context, db *gorm.DB, log *logrus.Logger) bool {
->>>>>>> c39867de
 
 	banzaiUtils.LogInfo(banzaiConstants.TagGetCluster, "Start delete azure cluster")
 
