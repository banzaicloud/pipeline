--- conflicted
+++ resolved
@@ -79,13 +79,9 @@
 		&model.GoogleNodePoolModel{},
 		&model.DummyClusterModel{},
 		&model.KubernetesClusterModel{},
-<<<<<<< HEAD
 		&model.Deployment{},
 		&model.ApplicationModel{},
-		&auth_identity.AuthIdentity{},
-=======
 		&auth.AuthIdentity{},
->>>>>>> aae7360b
 		&auth.User{},
 		&auth.UserOrganization{},
 		&auth.Organization{},
