--- conflicted
+++ resolved
@@ -196,13 +196,10 @@
 source = "file"
 path = "config/certs"
 
-<<<<<<< HEAD
+[nodepools]
+labelSetOperatorChartVersion = "0.0.1"
 
 [cadence]
 host = "127.0.0.1"
 port = 7933
-domain = "pipeline"
-=======
-[nodepools]
-labelSetOperatorChartVersion = "0.0.1"
->>>>>>> 227023e0
+domain = "pipeline"