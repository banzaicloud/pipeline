// Copyright © 2018 Banzai Cloud
//
// Licensed under the Apache License, Version 2.0 (the "License");
// you may not use this file except in compliance with the License.
// You may obtain a copy of the License at
//
//     http://www.apache.org/licenses/LICENSE-2.0
//
// Unless required by applicable law or agreed to in writing, software
// distributed under the License is distributed on an "AS IS" BASIS,
// WITHOUT WARRANTIES OR CONDITIONS OF ANY KIND, either express or implied.
// See the License for the specific language governing permissions and
// limitations under the License.

package config

import (
	"fmt"
	"log"
	"os"
	"path/filepath"
	"regexp"
	"strings"
	"time"

	"github.com/gin-contrib/cors"
	"github.com/spf13/viper"
)

const (
	// local helm path
	helmPath = "helm.path"

	// DNSBaseDomain configuration key for the base domain setting
	DNSBaseDomain = "dns.domain"

	// DNSGcIntervalMinute configuration key for the interval setting at which the DNS garbage collector runs
	DNSGcIntervalMinute = "dns.gcIntervalMinute"

	// DNSGcLogLevel configuration key for the DNS garbage collector logging level default value: "debug"
	DNSGcLogLevel = "dns.gcLogLevel"

	// DNSExternalDnsChartVersion set the external-dns chart version default value: "0.5.4"
	DNSExternalDnsChartVersion = "dns.externalDnsChartVersion"

	// Route53MaintenanceWndMinute configuration key for the maintenance window for Route53.
	// This is the maintenance window before the next AWS Route53 pricing period starts
	Route53MaintenanceWndMinute = "route53.maintenanceWindowMinute"

	//PipelineSystemNamespace pipeline infra namespace key
	PipelineSystemNamespace = "infra.namespace"

	//PipelineHeadNodePoolName name of our Head node pool for Pipeline Infra deployments
	PipelineHeadNodePoolName = "infra.headNodePoolName"

	HeadNodeTaintRetryAttempt      = "infra.headNodeTaintRetryAttempt"
	HeadNodeTaintRetrySleepSeconds = "infra.headNodeTaintRetrySleepSeconds"

	//PipelineLabelDomain reserved node pool label domains
	PipelineLabelDomain = "infra.pipelineLabelDomain"

	//ForbiddenLabelDomains reserved node pool label domains
	ForbiddenLabelDomains = "infra.forbiddenLabelDomains"

	// EksTemplateLocation is the configuration key the location to get EKS Cloud Formation templates from
	// the location to get EKS Cloud Formation templates from
	EksTemplateLocation = "eks.templateLocation"
	// EksASGFulfillmentTimeout configuration key for the timeout of EKS ASG instance fulfillments
	EksASGFulfillmentTimeout = "eks.ASGFulfillmentTimeout"

	// AwsCredentialPath is the path in Vault to get AWS credentials from for Pipeline
	AwsCredentialPath = "aws.credentials.path"

	// Config keys to GKE resource delete
	GKEResourceDeleteWaitAttempt  = "gke.resourceDeleteWaitAttempt"
	GKEResourceDeleteSleepSeconds = "gke.resourceDeleteSleepSeconds"

	// Config keys to OKE nodepool wait
	OKEWaitAttemptsForNodepoolActive = "oke.waitAttemptsForNodepoolActive"
	OKESleepSecondsForNodepoolActive = "oke.sleepSecondsForNodepoolActive"

	// Logging
	LoggingLogLevel  = "logging.loglevel"
	LoggingLogFormat = "logging.logformat"

	// ARK
	ARKName                = "ark.name"
	ARKNamespace           = "ark.namespace"
	ARKChart               = "ark.chart"
	ARKChartVersion        = "ark.chartVersion"
	ARKImage               = "ark.image"
	ARKImageTag            = "ark.imageTag"
	ARKPullPolicy          = "ark.pullPolicy"
	ARKSyncEnabled         = "ark.syncEnabled"
	ARKLogLevel            = "ark.logLevel"
	ARKBucketSyncInterval  = "ark.bucketSyncInterval"
	ARKRestoreSyncInterval = "ark.restoreSyncInterval"
	ARKBackupSyncInterval  = "ark.backupSyncInterval"
	ARKRestoreWaitTimeout  = "ark.restoreWaitTimeout"

	// Spot Metrics
	SpotMetricsEnabled            = "spotmetrics.enabled"
	SpotMetricsCollectionInterval = "spotmetrics.collectionInterval"

	// Database
	DBAutoMigrateEnabled = "database.autoMigrateEnabled"

	// Monitor config path
	MonitorEnabled                = "monitor.enabled"
	MonitorConfigMap              = "monitor.configMap"              // Prometheus config map
	MonitorConfigMapPrometheusKey = "monitor.configMapPrometheusKey" // Prometheus config key in the prometheus config map
	MonitorCertSecret             = "monitor.certSecret"             // Kubernetes secret for kubernetes cluster certs
	MonitorCertMountPath          = "monitor.mountPath"              // Mount path for the kubernetes cert secret
	// Monitor constants
	MonitorReleaseName = "monitor"

	// Metrics
	MetricsEnabled = "metrics.enabled"
	MetricsPort    = "metrics.port"
	MetricsAddress = "metrics.address"
	MetricsDebug   = "metrics.debug"

	ControlPlaneNamespace = "infra.control-plane-namespace" // Namespace where the pipeline and prometheus runs

	SetCookieDomain = "auth.setCookieDomain"

	// Logging operator constants
	LoggingReleaseName          = "logging-operator"
	LoggingOperatorChartVersion = "loggingOperator.chartVersion"
	LoggingOperatorImageTag     = "loggingOperator.imageTag"

	// Spotguides constants
	SpotguideAllowPrereleases                = "spotguide.allowPrereleases"
	SpotguideAllowPrivateRepos               = "spotguide.allowPrivateRepos"
	SpotguideSyncInterval                    = "spotguide.syncInterval"
	SpotguideSharedLibraryGitHubOrganization = "spotguide.sharedLibraryGitHubOrganization"

	// full endpoint url of CloudInfo for ex: https://alpha.dev.banzaicloud.com/cloudinfo/api/v1
	CloudInfoEndPoint = "cloudinfo.endpointUrl"

	IstioChartVersion             = "servicemesh.istioChartVersion"
	IstioGrafanaDashboardLocation = "servicemesh.grafanaDashboardLocation"

	// NodePool LabelSet Operator
	NodePoolLabelSetOperatorChartVersion = "nodepools.labelSetOperatorChartVersion"
)

//Init initializes the configurations
func init() {

	viper.AddConfigPath("$HOME/config")
	viper.AddConfigPath("./")
	viper.AddConfigPath("./config")
	viper.AddConfigPath("$PIPELINE_CONFIG_DIR/")
	viper.SetConfigName("config")

	// Set defaults TODO expand defaults
	viper.SetDefault("cicd.url", "http://localhost:8000")
	viper.SetDefault("helm.retryAttempt", 30)
	viper.SetDefault("helm.retrySleepSeconds", 15)
	viper.SetDefault("helm.tillerVersion", "v2.10.0")
	viper.SetDefault("helm.stableRepositoryURL", "https://kubernetes-charts.storage.googleapis.com")
	viper.SetDefault("helm.banzaiRepositoryURL", "http://kubernetes-charts.banzaicloud.com")
	viper.SetDefault(helmPath, "./orgs")
	viper.SetDefault("cloud.defaultProfileName", "default")
	viper.SetDefault("cloud.configRetryCount", 30)
	viper.SetDefault("cloud.configRetrySleep", 15)
	viper.SetDefault(AwsCredentialPath, "secret/data/banzaicloud/aws")
	viper.SetDefault(LoggingLogLevel, "debug")
	viper.SetDefault(LoggingLogFormat, "text")

	pwd, err := os.Getwd()
	if err != nil {
		log.Fatalf("Error reading config file, %s", err.Error())
	}
	viper.SetDefault("statestore.path", fmt.Sprintf("%s/statestore/", pwd))

	viper.SetDefault("auth.jwtissuer", "https://banzaicloud.com/")
	viper.SetDefault("auth.jwtaudience", "https://pipeline.banzaicloud.com")
	viper.SetDefault("auth.secureCookie", true)
	viper.SetDefault("auth.whitelistEnabled", false)
	viper.SetDefault("auth.dexURL", "http://127.0.0.1:5556/dex")
	viper.SetDefault(SetCookieDomain, false)

	viper.SetDefault("pipeline.bindaddr", "127.0.0.1:9090")
	viper.SetDefault("pipeline.certfile", "")
	viper.SetDefault("pipeline.keyfile", "")
	viper.SetDefault("pipeline.uipath", "/ui")
	viper.SetDefault("pipeline.basepath", "")
	viper.SetDefault("pipeline.signupRedirectPath", "/ui")
	viper.SetDefault(MetricsEnabled, false)
	viper.SetDefault(MetricsPort, "9900")
	viper.SetDefault(MetricsAddress, "0.0.0.0")
	viper.SetDefault(MetricsDebug, true)
	viper.SetDefault("database.dialect", "mysql")
	viper.SetDefault("database.port", 3306)
	viper.SetDefault("database.host", "localhost")
	viper.SetDefault("database.user", "kellyslater")
	viper.SetDefault("database.password", "pipemaster123!")
	viper.SetDefault("database.dbname", "pipelinedb")
	viper.SetDefault("database.logging", false)
	viper.SetDefault(DBAutoMigrateEnabled, false)
	viper.SetDefault("audit.enabled", true)
	viper.SetDefault("audit.headers", []string{"secretId"})
	viper.SetDefault("audit.skippaths", []string{"/auth/github/callback", "/pipeline/api"})
	viper.SetDefault("tls.validity", "8760h") // 1 year
	viper.SetDefault(DNSBaseDomain, "example.org")
	viper.SetDefault(DNSGcIntervalMinute, 1)
	viper.SetDefault(DNSExternalDnsChartVersion, "0.7.5")
	viper.SetDefault(DNSGcLogLevel, "debug")
	viper.SetDefault(Route53MaintenanceWndMinute, 15)

	viper.SetDefault(GKEResourceDeleteWaitAttempt, 12)
	viper.SetDefault(GKEResourceDeleteSleepSeconds, 5)

	viper.SetDefault(OKEWaitAttemptsForNodepoolActive, 60)
	viper.SetDefault(OKESleepSecondsForNodepoolActive, 30)

	viper.SetDefault(ARKName, "ark")
	viper.SetDefault(ARKNamespace, "pipeline-infra")
	viper.SetDefault(ARKChart, "banzaicloud-stable/ark")
	viper.SetDefault(ARKChartVersion, "1.2.1")
	viper.SetDefault(ARKImage, "banzaicloud/ark")
	viper.SetDefault(ARKImageTag, "v0.9.6")
	viper.SetDefault(ARKPullPolicy, "IfNotPresent")
	viper.SetDefault(ARKSyncEnabled, true)
	viper.SetDefault(ARKLogLevel, "info")
	viper.SetDefault(ARKBucketSyncInterval, "10m")
	viper.SetDefault(ARKRestoreSyncInterval, "20s")
	viper.SetDefault(ARKBackupSyncInterval, "20s")
	viper.SetDefault(ARKRestoreWaitTimeout, "5m")

	viper.SetDefault(SpotMetricsEnabled, false)
	viper.SetDefault(SpotMetricsCollectionInterval, "30s")

	viper.SetDefault(MonitorEnabled, false)
	viper.SetDefault(MonitorConfigMap, "")
	viper.SetDefault(MonitorConfigMapPrometheusKey, "prometheus.yml")
	viper.SetDefault(MonitorCertSecret, "")
	viper.SetDefault(MonitorCertMountPath, "")
	viper.SetDefault("monitor.grafanaAdminUsername", "admin")

	// empty string means the latest version of the chart will be installed
	viper.SetDefault(LoggingOperatorChartVersion, "")
	viper.SetDefault(LoggingOperatorImageTag, "0.0.5")

	viper.BindEnv(ControlPlaneNamespace, "KUBERNETES_NAMESPACE")
	viper.SetDefault(ControlPlaneNamespace, "default")

	viper.SetDefault(PipelineSystemNamespace, "pipeline-system")
	viper.SetDefault(EksTemplateLocation, filepath.Join(pwd, "templates", "eks"))
	viper.SetDefault(EksASGFulfillmentTimeout, "10m")

	viper.SetDefault(SpotguideAllowPrereleases, false)
	viper.SetDefault(SpotguideAllowPrivateRepos, false)
	viper.SetDefault(SpotguideSyncInterval, 5*time.Minute)
	viper.SetDefault(SpotguideSharedLibraryGitHubOrganization, "spotguides")

	viper.SetDefault("issue.type", "github")
	viper.SetDefault("issue.githubLabels", []string{"community"})
	viper.SetDefault("issue.githubOwner", "banzaicloud")
	viper.SetDefault("issue.githubRepository", "pipeline")

	viper.SetDefault("cert.source", "file")
	viper.SetDefault("cert.path", "config/certs")

	viper.SetDefault(IstioChartVersion, "1.0.5")
	viper.SetDefault(IstioGrafanaDashboardLocation, filepath.Join(pwd, "dashboards", "istio"))

<<<<<<< HEAD
	// Cadence config
	viper.SetDefault("cadence.port", 7933)
	viper.SetDefault("cadence.domain", "pipeline")
=======
	viper.SetDefault(NodePoolLabelSetOperatorChartVersion, "0.0.2")

	viper.SetDefault(PipelineLabelDomain, "banzaicloud.io")
	viper.SetDefault(ForbiddenLabelDomains, []string{
		"k8s.io",
		"kubernetes.io",
		"google.com",
	})
>>>>>>> 227023e0

	// Find and read the config file
	if err := viper.ReadInConfig(); err != nil {
		log.Fatalf("Error reading config file, %s", err)
	}
	// Confirm which config file is used
	fmt.Printf("Using config: %s\n", viper.ConfigFileUsed())
	viper.SetEnvPrefix("pipeline")
	viper.SetEnvKeyReplacer(strings.NewReplacer(".", "_"))
	viper.AutomaticEnv()
	viper.AllowEmptyEnv(true)
}

//GetCORS gets CORS related config
func GetCORS() cors.Config {
	viper.SetDefault("cors.AllowAllOrigins", true)
	viper.SetDefault("cors.AllowOrigins", []string{})
	viper.SetDefault("cors.AllowOriginsRegexp", "")
	viper.SetDefault("cors.AllowMethods", []string{"PUT", "DELETE", "GET", "POST", "OPTIONS", "PATCH"})
	viper.SetDefault("cors.AllowHeaders", []string{"Origin", "Authorization", "Content-Type", "secretId"})
	viper.SetDefault("cors.ExposeHeaders", []string{"Content-Length"})
	viper.SetDefault("cors.AllowCredentials", true)
	viper.SetDefault("cors.MaxAge", 12)

	config := cors.DefaultConfig()
	config.AllowAllOrigins = viper.GetBool("cors.AllowAllOrigins")
	if !config.AllowAllOrigins {
		allowOriginsRegexp := viper.GetString("cors.AllowOriginsRegexp")
		if allowOriginsRegexp != "" {
			originsRegexp, err := regexp.Compile(fmt.Sprintf("^(%s)$", allowOriginsRegexp))
			if err == nil {
				config.AllowOriginFunc = func(origin string) bool {
					return originsRegexp.Match([]byte(origin))
				}
			}
		} else if allowOrigins := viper.GetStringSlice("cors.AllowOrigins"); len(allowOrigins) > 0 {
			config.AllowOrigins = allowOrigins
		}
	}

	config.AllowMethods = viper.GetStringSlice("cors.AllowMethods")
	config.AllowHeaders = viper.GetStringSlice("cors.AllowHeaders")
	config.ExposeHeaders = viper.GetStringSlice("cors.ExposeHeaders")
	config.AllowCredentials = viper.GetBool("cors.AllowCredentials")
	maxAge := viper.GetInt("cors.MaxAge")
	config.MaxAge = time.Duration(maxAge) * time.Hour
	return config
}

// GetStateStorePath returns the state store path
func GetStateStorePath(clusterName string) string {
	stateStorePath := viper.GetString("statestore.path")
	if len(clusterName) == 0 {
		return stateStorePath
	}

	return fmt.Sprintf("%s/%s", stateStorePath, clusterName)
}

// GetHelmPath returns local helm path
func GetHelmPath(organizationName string) string {
	return fmt.Sprintf("%s/%s", viper.GetString(helmPath), organizationName)
}<|MERGE_RESOLUTION|>--- conflicted
+++ resolved
@@ -267,11 +267,6 @@
 	viper.SetDefault(IstioChartVersion, "1.0.5")
 	viper.SetDefault(IstioGrafanaDashboardLocation, filepath.Join(pwd, "dashboards", "istio"))
 
-<<<<<<< HEAD
-	// Cadence config
-	viper.SetDefault("cadence.port", 7933)
-	viper.SetDefault("cadence.domain", "pipeline")
-=======
 	viper.SetDefault(NodePoolLabelSetOperatorChartVersion, "0.0.2")
 
 	viper.SetDefault(PipelineLabelDomain, "banzaicloud.io")
@@ -280,7 +275,10 @@
 		"kubernetes.io",
 		"google.com",
 	})
->>>>>>> 227023e0
+
+	// Cadence config
+	viper.SetDefault("cadence.port", 7933)
+	viper.SetDefault("cadence.domain", "pipeline")
 
 	// Find and read the config file
 	if err := viper.ReadInConfig(); err != nil {
