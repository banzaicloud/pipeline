# This is the example configuration for pipeline

[pipeline]
# Pipeline configs

listenport = 9090

# Url basepath, default is empty
basepath = ""

# Use to redirect url after login
uipath = "/account/repos"

[database]
dialect = "mysql"
host = "localhost"
port = 3306
user = "sparky"
role = "pipeline"
password = "sparky123"
dbname = "pipeline"
logging = true
autoMigrateEnabled = false

[anchore]
enabled = false
#dialect = "postgres"
#host = "localhost"
#port = 5432
#user = "anchore-db-user"
#password = "xxxxxxxxxx"
#dbname = "anchore"
#endPoint = "https://beta.dev.banzaicloud.com"

[logging]
logformat = "text"
loglevel = "debug"

[cloud]
configRetryCount = 30
configRetrySleep = 15

#[cors]

[statestore]
path = ""

[drone]
url = "http://localhost:8000"

[github]
token = "YourPersonalAccessToken"

[auth]
# GitHub settings
clientid = ""
clientsecret = ""

tokensigningkey = "Th1s!sMyR4Nd0MStri4gPleaseChangeIt"
jwtissueer = "https://banzaicloud.com/"
jwtaudience = "https://pipeline.banzaicloud.com"

secureCookie = true

# Domain field for cookies
cookieDomain = ""
setCookieDomain = false

whitelistEnabled = false

[helm]
retryAttempt = 30
retrySleepSeconds = 15
tillerVersion = "v2.11.0"
path = "./orgs"

#helm repo URLs
stableRepositoryURL = "https://kubernetes-charts.storage.googleapis.com"
banzaiRepositoryURL = "http://kubernetes-charts.banzaicloud.com/branch/master"

[monitor]
enabled = false
configMap = ""
configMapPrometheusKey = ""
certSecret = ""
mountPath = ""
grafanaAdminUsername = "admin"

[loggingOperator]
chartVersion = ""
imageTag = "0.0.4"

# DNS service settings
[dns]
# base domain under which organisation level subdomains will be registered
domain = "example.org"

# Kubernetes namespace which the secret for interacting with external DNS server (Route53) is created into
secretNamespace = "default"

# The interval in minutes at which the garbage collector runs to clean up unused organisation level domains
gcIntervalMinute = 1

gcLogLevel = "debug"

# AWS Route53 config
[route53]
# The window before the next AWS Route53 billing period starts when unused organisation level domains (which are older than 12hrs)
# are cleaned up
maintenanceWindowMinute = 15

# Pipeline infra environment related settings
[infra]
namespace = "pipeline-system"

# Name of the node pool reserved for infra deployments
# If you set this property Pipeline will place a taint on all nodes in this node pool and Tiller will be deployed with
# a node selector and toleration matching nodes from this node pool. Make sure all Infra deployments are setup with
# the node-affinity and toleration as described in docs/infra-node-pool.md
#headNodePoolName="head"

headNodeTaintRetryAttempt=30
headNodeTaintRetrySleepSeconds=5

[eks]
templateLocation="https://raw.githubusercontent.com/banzaicloud/pipeline/master/templates/eks"

[gke]
resourceDeleteWaitAttempt = 12
resourceDeleteSleepSeconds = 5

[oke]
waitAttemptsForNodepoolActive = 60
sleepSecondsForNodepoolActive = 30

[ark]
name = "ark"
namespace = "pipeline-infra"
chart = "banzaicloud-stable/ark"
chartVersion = "1.2.1"
image = "banzaicloud/ark"
imageTag = "v0.9.6"
pullPolicy = "IfNotPresent"
syncEnabled = true
logLevel = "info"
bucketSyncInterval = "10m"
restoreSyncInterval = "20s"
backupSyncInterval = "20s"

[spotguide]
allowPrereleases = false

[metrics]
enabled = false
port = ":9900"

# if true, some metrics have unique labels
debug = true

[issue]
type = "github"
githubOwner = "kelly-slater"
githubRepository = "the-pipeline-issues"

<<<<<<< HEAD
[spotmetrics]
enabled = false
collectionInterval = "30s"
=======
[cert]
source = "file"
path = "config/certs"
>>>>>>> b8247fd0
<|MERGE_RESOLUTION|>--- conflicted
+++ resolved
@@ -162,12 +162,10 @@
 githubOwner = "kelly-slater"
 githubRepository = "the-pipeline-issues"
 
-<<<<<<< HEAD
 [spotmetrics]
 enabled = false
 collectionInterval = "30s"
-=======
+
 [cert]
 source = "file"
-path = "config/certs"
->>>>>>> b8247fd0
+path = "config/certs"