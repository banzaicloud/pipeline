#environment
[dev]

#database settings
dialect = "mysql"
host = "localhost"
port = 3306
user = "sparky"
password = "sparky123"
dbname = "sparky"

#logger settings
logformat = "text"
loglevel = "debug"

#cloud profiles
cloudprovider = "aws"
cloudprofile = "default" #defaults to func getCluster - see https://github.com/kris-nova/kubicorn/tree/master/profiles

#auth0 configs
auth0pub = "./conf/auth0api.pub"

# SSH key path
#dev.keypath = ""

# GitHub settings
clientid = ""
clientsecret = ""

# AccessToken settings
# tokensigningkey = ""

<<<<<<< HEAD
# GKE credential path
gkeCredentialPath = ""
=======
[helm]

#helm retry configs
retryAttempt = 30
retrySleepSeconds = 15

#helm repo URLs
stableRepositoryURL = "https://kubernetes-charts.storage.googleapis.com"
banzaiRepositoryURL = "http://kubernetes-charts.banzaicloud.com"
>>>>>>> 87551dd3
<|MERGE_RESOLUTION|>--- conflicted
+++ resolved
@@ -30,10 +30,9 @@
 # AccessToken settings
 # tokensigningkey = ""
 
-<<<<<<< HEAD
 # GKE credential path
 gkeCredentialPath = ""
-=======
+
 [helm]
 
 #helm retry configs
@@ -42,5 +41,4 @@
 
 #helm repo URLs
 stableRepositoryURL = "https://kubernetes-charts.storage.googleapis.com"
-banzaiRepositoryURL = "http://kubernetes-charts.banzaicloud.com"
->>>>>>> 87551dd3
+banzaiRepositoryURL = "http://kubernetes-charts.banzaicloud.com"