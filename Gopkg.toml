# Gopkg.toml example
#
# Refer to https://github.com/golang/dep/blob/master/docs/Gopkg.toml.md
# for detailed Gopkg.toml documentation.
#
# required = ["github.com/user/thing/cmd/thing"]
# ignored = ["github.com/user/project/pkgX", "bitbucket.org/user/project/pkgA/pkgY"]
#
# [[constraint]]
#   name = "github.com/user/project"
#   version = "1.0.0"
#
# [[constraint]]
#   name = "github.com/user/project2"
#   branch = "dev"
#   source = "github.com/myfork/project2"
#
# [[override]]
#   name = "github.com/x/y"
#   version = "2.4.0"
#
# [prune]
#   non-go = false
#   go-tests = true
#   unused-packages = true

#ignored = ["github.com/kubicorn/kubicorn*"]

[[override]]
  branch = "master"
  name = "github.com/rackspace/gophercloud"

[[override]]
  branch = "master"
  name = "github.com/docker/distribution"

[[override]]
  name = "k8s.io/kubernetes"
  version = "=v1.10.0"

[[override]]
  name = "github.com/docker/docker"
  revision = "4f3616fb1c112e206b88cb7a9922bf49067a7756"

[[override]]
  name = "google.golang.org/grpc"
  version = "=v1.11.2"

[[override]]
  name = "github.com/Azure/go-autorest"
  version = "=v10.6.0"

[[override]]
  name = "github.com/Azure/azure-sdk-for-go"
  version = "=v15.0.0"

[[override]]
  name = "github.com/gin-gonic/gin"
  branch = "master"

[[constraint]]
  name = "github.com/kubicorn/kubicorn"
  branch = "master"
  source = "github.com/banzaicloud/kubicorn"

[[constraint]]
  name = "github.com/Masterminds/sprig"
  version = "2.14.1"

[[constraint]]
  name = "github.com/aws/aws-sdk-go"
  version = "=1.13.9"

[[constraint]]
  branch = "master"
  name = "github.com/banzaicloud/azure-aks-client"

[[constraint]]
  name = "github.com/banzaicloud/bank-vaults"
  branch = "master"

[[constraint]]
  name = "github.com/dgrijalva/jwt-go"
  version = "3.2.0"

[[constraint]]
  name = "github.com/ghodss/yaml"
  version = "1.0.0"

[[constraint]]
  name = "github.com/gin-contrib/cors"
  version = "1.2.0"

[[constraint]]
  branch = "master"
  name = "github.com/gin-gonic/gin"

[[constraint]]
  name = "github.com/go-errors/errors"
  version = "1.0.1"

[[constraint]]
  name = "github.com/google/go-github"
  version = "15.0.0"

[[constraint]]
  branch = "master"
  name = "github.com/jinzhu/copier"

[[constraint]]
  name = "github.com/jinzhu/gorm"
  version = "1.9.1"

[[constraint]]
  name = "github.com/pkg/errors"
  version = "0.8.0"

[[constraint]]
  name = "github.com/pkg/sftp"
  version = "1.5.0"

[[constraint]]
  branch = "master"
  name = "github.com/prometheus/common"

[[constraint]]
  name = "github.com/prometheus/prometheus"
  version = "2.0.0"

[[constraint]]
  branch = "master"
  source = "github.com/banzaicloud/auth"
  name = "github.com/qor/auth"

[[constraint]]
  branch = "master"
  name = "github.com/qor/qor"

[[constraint]]
  branch = "master"
  name = "github.com/qor/redirect_back"

[[constraint]]
  branch = "master"
  name = "github.com/qor/session"

[[constraint]]
  name = "github.com/satori/go.uuid"
  version = "1.2.0"

[[constraint]]
  name = "github.com/sirupsen/logrus"
  version = "1.0.5"

[[constraint]]
  name = "github.com/spf13/viper"
  version = "1.0.2"

[[constraint]]
  name = "github.com/spf13/cast"
  version = "1.2.0"

[[constraint]]
  branch = "master"
  name = "golang.org/x/crypto"

[[constraint]]
  branch = "master"
  name = "golang.org/x/net"

[[constraint]]
  branch = "master"
  name = "golang.org/x/oauth2"

[[constraint]]
  branch = "master"
  name = "google.golang.org/api"

[[constraint]]
  name = "gopkg.in/yaml.v2"
  version = "2.2.0"

[[constraint]]
  name = "k8s.io/api"
  branch = "release-1.10"

[[constraint]]
  branch = "release-1.10"
  name = "k8s.io/apimachinery"

[[constraint]]
  name = "k8s.io/client-go"
  version = "=v7.0.0"

[[constraint]]
  branch = "release-2.9"
  name = "k8s.io/helm"

[[override]]
  name = "github.com/russross/blackfriday"
  version = "=v1.5.1"

[prune]
  go-tests = true
  unused-packages = true
  non-go = true

[[override]]
  branch = "master"
  name = "github.com/banzaicloud/kubicorn"

[[constraint]]
  name = "github.com/casbin/casbin"
  version = "1.4.0"

[[constraint]]
  branch = "master"
  name = "github.com/casbin/gorm-adapter"

[[constraint]]

  branch = "master"
  name = "k8s.io/apiextensions-apiserver"

[[constraint]]
  branch = "master"
  name = "github.com/banzaicloud/logrus-runtime-formatter"

[[constraint]]
  name = "cloud.google.com/go"
  version = "0.20.0"

[[constraint]]
  name = "github.com/Azure/azure-storage-blob-go"
  version = "0.1.4"

[[constraint]]
  name = "github.com/Depado/ginprom"
  source = "github.com/banzaicloud/ginprom"
  branch = "master"

[[constraint]]
<<<<<<< HEAD
  name = "github.com/oracle/oci-go-sdk"
  version = "1.8.0"
=======
  name = "github.com/technosophos/moniker"
  version = "0.2.0"
>>>>>>> d1c30968
<|MERGE_RESOLUTION|>--- conflicted
+++ resolved
@@ -240,10 +240,9 @@
   branch = "master"
 
 [[constraint]]
-<<<<<<< HEAD
   name = "github.com/oracle/oci-go-sdk"
   version = "1.8.0"
-=======
+
+[[constraint]]
   name = "github.com/technosophos/moniker"
-  version = "0.2.0"
->>>>>>> d1c30968
+  version = "0.2.0"