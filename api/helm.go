--- conflicted
+++ resolved
@@ -591,12 +591,7 @@
 	chartVersion := c.Param("version")
 	log.Debugln("version:", chartVersion)
 
-<<<<<<< HEAD
-	path := helm.GenerateHelmRepoPath(clusterName)
-	response, err := helm.ChartGet(path, chartRepo, chartName, chartVersion)
-=======
 	response, err := helm.ChartGet(organization.Name, chartRepo, chartName, chartVersion)
->>>>>>> aae7360b
 	if err != nil {
 		log.Error("Error during get helm chart information.", err.Error())
 		c.JSON(http.StatusBadRequest, components.ErrorResponse{
