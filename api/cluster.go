package api

import (
	"fmt"
	"net/http"
	"strconv"

	"github.com/banzaicloud/banzai-types/components"
	"github.com/banzaicloud/banzai-types/constants"
	"github.com/banzaicloud/pipeline/auth"
	"github.com/banzaicloud/pipeline/cluster"
	"github.com/banzaicloud/pipeline/config"
	"github.com/banzaicloud/pipeline/helm"
	"github.com/banzaicloud/pipeline/model"
	"github.com/banzaicloud/pipeline/model/defaults"
	"github.com/banzaicloud/pipeline/secret"
	"github.com/gin-gonic/gin"
	"github.com/pkg/errors"
	"github.com/sirupsen/logrus"
	"k8s.io/api/core/v1"
	metav1 "k8s.io/apimachinery/pkg/apis/meta/v1"
)

// TODO see who will win
var logger *logrus.Logger
var log *logrus.Entry

// Simple init for logging
func init() {
	logger = config.Logger()
	log = logger.WithFields(logrus.Fields{"tag": "Cluster"})
}

//ParseField is to restrict other query TODO investigate to just pass the hasmap
func ParseField(c *gin.Context) map[string]interface{} {
	value := c.Param("id")
	field := c.DefaultQuery("field", "id")
	return map[string]interface{}{field: value}
}

// UpdateMonitoring updating prometheus
func UpdateMonitoring(c *gin.Context) {
	cluster.UpdatePrometheus()
	c.String(http.StatusOK, "OK")
	return
}

func GetCommonClusterFromFilter(c *gin.Context, filter map[string]interface{}) (cluster.CommonCluster, bool) {
	modelCluster, err := model.QueryCluster(filter)
	if err != nil {
		log.Errorf("Cluster not found: %s", err.Error())
		c.JSON(http.StatusNotFound, components.ErrorResponse{
			Code:    http.StatusNotFound,
			Message: "Cluster not found",
			Error:   err.Error(),
		})
		return nil, false
	}

	if len(modelCluster) == 0 {
		log.Error("Empty cluster list")
		c.JSON(http.StatusNotFound, components.ErrorResponse{
			Code:    http.StatusNotFound,
			Message: "Cluster not found",
			Error:   "",
		})
		return nil, false
	}

	commonCLuster, err := cluster.GetCommonClusterFromModel(&modelCluster[0])
	if err != nil {
		log.Errorf("GetCommonClusterFromModel failed: %s", err.Error())
		c.JSON(http.StatusBadRequest, components.ErrorResponse{
			Code:    http.StatusBadRequest,
			Message: "Error parsing request",
			Error:   err.Error(),
		})
		return nil, false
	}
	return commonCLuster, true
}

// GetCommonClusterFromRequest just a simple getter to build commonCluster object this handles error messages directly
func GetCommonClusterFromRequest(c *gin.Context) (cluster.CommonCluster, bool) {
	filter := ParseField(c)

	// Filter for organisation
	filter["organization_id"] = c.Request.Context().Value(auth.CurrentOrganization).(*auth.Organization).ID
	return GetCommonClusterFromFilter(c, filter)
}

//GetCommonClusterNameFromRequest get cluster name from cluster request
func GetCommonClusterNameFromRequest(c *gin.Context) (string, bool) {
	commonCluster, ok := GetCommonClusterFromRequest(c)
	if ok != true {
		return "", false
	}
	clusterName := commonCluster.GetName()
	log.Debugln("clusterName:", clusterName)
	return clusterName, true
}

func CreateClusterRequest(c *gin.Context) {
	log := logger.WithFields(logrus.Fields{"tag": constants.TagCreateCluster})
	//TODO refactor logging here

	log.Info("Cluster creation stared")

	log.Debug("Bind json into CreateClusterRequest struct")
	// bind request body to struct
	var createClusterRequest components.CreateClusterRequest
	if err := c.BindJSON(&createClusterRequest); err != nil {
		log.Error(errors.Wrap(err, "Error parsing request"))
		c.JSON(http.StatusBadRequest, components.ErrorResponse{
			Code:    http.StatusBadRequest,
			Message: "Error parsing request",
			Error:   err.Error(),
		})
		return
	}
	CreateCluster(c, &createClusterRequest)
}

// CreateCluster creates a K8S cluster in the cloud
func CreateCluster(c *gin.Context, createClusterRequest *components.CreateClusterRequest) cluster.CommonCluster {
	log := logger.WithFields(logrus.Fields{"tag": constants.TagCreateCluster})

	if len(createClusterRequest.ProfileName) != 0 {
		log.Infof("Fill data from profile[%s]", createClusterRequest.ProfileName)
		profile, err := defaults.GetProfile(createClusterRequest.Cloud, createClusterRequest.ProfileName)
		if err != nil {
			log.Error(errors.Wrap(err, "Error during getting profile"))
			c.JSON(http.StatusNotFound, components.ErrorResponse{
				Code:    http.StatusNotFound,
				Message: "Error during getting profile",
				Error:   err.Error(),
			})
			return nil
		}

		log.Info("Create profile response")
		profileResponse := profile.GetProfile()

		log.Info("Create clusterRequest from profile")
		newRequest, err := profileResponse.CreateClusterRequest(createClusterRequest)
		if err != nil {
			log.Error(errors.Wrap(err, "Error creating request from profile"))
			c.JSON(http.StatusBadRequest, components.ErrorResponse{
				Code:    http.StatusBadRequest,
				Message: "Error creating request from profile",
				Error:   err.Error(),
			})
			return nil
		}

		createClusterRequest = newRequest

		log.Infof("Modified clusterRequest: %v", createClusterRequest)

	}

	log.Debug("Parsing request succeeded")

	log.Info("Searching entry with name: ", createClusterRequest.Name)

	// check exists cluster name
	var existingCluster model.ClusterModel
	database := model.GetDB()
	organizationID := auth.GetCurrentOrganization(c.Request).ID
	database.First(&existingCluster, map[string]interface{}{"name": createClusterRequest.Name, "organization_id": organizationID})

	if existingCluster.ID != 0 {
		// duplicated entry
		err := fmt.Errorf("duplicate entry: %s", existingCluster.Name)
		log.Error(err)
		c.JSON(http.StatusBadRequest, components.ErrorResponse{
			Code:    http.StatusBadRequest,
			Message: err.Error(),
			Error:   err.Error(),
		})
		return nil
	}

	log.Info("Creating new entry with cloud type: ", createClusterRequest.Cloud)

	var commonCluster cluster.CommonCluster

	// TODO check validation
	// This is the common part of cluster flow
	commonCluster, err := cluster.CreateCommonClusterFromRequest(createClusterRequest, organizationID)
	if err != nil {
		log.Errorf("Error during creating common cluster model: %s", err.Error())
		c.JSON(http.StatusBadRequest, components.ErrorResponse{
			Code:    http.StatusBadRequest,
			Message: err.Error(),
			Error:   err.Error(),
		})
		return nil
	}

	log.Infof("Validate secret[%s]", createClusterRequest.SecretId)
	if _, err := commonCluster.GetSecretWithValidation(); err != nil {
		log.Errorf("Error during getting secret: %s", err.Error())
		c.JSON(http.StatusBadRequest, components.ErrorResponse{
			Code:    http.StatusBadRequest,
			Message: "Error during getting secret",
			Error:   err.Error(),
		})
		return nil
	}
	log.Info("Secret validation passed")

	// Persist the cluster in Database
	err = commonCluster.Persist(constants.Creating, constants.CreatingMessage)
	if err != nil {
		log.Errorf("Error persisting cluster in database: %s", err.Error())
		c.JSON(http.StatusInternalServerError, components.ErrorResponse{
			Code:    http.StatusInternalServerError,
			Message: err.Error(),
			Error:   err.Error(),
		})
		return
	}

	log.Info("Validate creation fields")
	if err := commonCluster.ValidateCreationFields(&createClusterRequest); err != nil {
		log.Errorf("Error during request validation: %s", err.Error())
		commonCluster.UpdateStatus(constants.Error, err.Error())
		c.JSON(http.StatusBadRequest, components.ErrorResponse{
			Code:    http.StatusBadRequest,
			Message: err.Error(),
			Error:   err.Error(),
		})
		return
	}

	log.Info("Validation passed")

	c.JSON(http.StatusAccepted, components.CreateClusterResponse{
		Name:       commonCluster.GetName(),
		ResourceID: commonCluster.GetID(),
	})

<<<<<<< HEAD
	go postCreateCluster(commonCluster, createClusterRequest)

	return commonCluster
=======
	go postCreateCluster(commonCluster)
>>>>>>> aae7360b
}

// postCreateCluster creates a cluster (ASYNC)
func postCreateCluster(commonCluster cluster.CommonCluster) error {

	// Create cluster
	err := commonCluster.CreateCluster()
	if err != nil {
		log.Errorf("Error during cluster creation: %s", err.Error())
		commonCluster.UpdateStatus(constants.Error, err.Error())
		return err
	}

	err = commonCluster.UpdateStatus(constants.Running, constants.RunningMessage)
	if err != nil {
		log.Errorf("Error during updating cluster status: %s", err.Error())
		return err
	}

	// Apply PostHooks
	// These are hardcoded posthooks maybe we will want a bit more dynamic
	postHookFunctions := []func(commonCluster interface{}) error{
		cluster.PersistKubernetesKeys,
		cluster.UpdatePrometheusPostHook,
		cluster.InstallHelmPostHook,
		cluster.InstallIngressControllerPostHook,
	}
	go cluster.RunPostHooks(postHookFunctions, commonCluster)

	return nil
}

// GetClusterStatus retrieves the cluster status
func GetClusterStatus(c *gin.Context) {
	log := logger.WithFields(logrus.Fields{"tag": constants.TagGetClusterStatus})

	commonCluster, ok := GetCommonClusterFromRequest(c)
	if ok != true {
		return
	}

	response, err := commonCluster.GetStatus()
	if err != nil {
		log.Errorf("Error during getting status: %s", err.Error())
		c.JSON(http.StatusBadRequest, components.ErrorResponse{
			Code:    http.StatusBadRequest,
			Message: "Error during getting status",
			Error:   err.Error(),
		})
		return
	}
	c.JSON(http.StatusOK, response)
	return
}

// GetClusterConfig gets a cluster config
func GetClusterConfig(c *gin.Context) {
	log := logger.WithFields(logrus.Fields{"tag": constants.TagFetchClusterConfig})
	commonCluster, ok := GetCommonClusterFromRequest(c)
	if ok != true {
		return
	}
	config, err := commonCluster.GetK8sConfig()
	if err != nil {
		log.Errorf("Error during getting config: %s", err.Error())
		c.JSON(http.StatusBadRequest, components.ErrorResponse{
			Code:    http.StatusBadRequest,
			Message: "Error during getting config",
			Error:   err.Error(),
		})
		return
	}

	// Force persist keys
	persistParam := c.DefaultQuery("persist", "false")
	persist, err := strconv.ParseBool(persistParam)
	if err != nil {
		persist = false
	}
	if persist {
		cluster.PersistKubernetesKeys(commonCluster)
	}

	contentType := c.NegotiateFormat(gin.MIMEPlain, gin.MIMEJSON)
	log.Debug("Content-Type: ", contentType)
	switch contentType {
	case gin.MIMEJSON:
		c.JSON(http.StatusOK, components.GetClusterConfigResponse{
			Status: http.StatusOK,
			Data:   string(config),
		})
	default:
		c.String(http.StatusOK, string(config))
	}
	return
}

// GetApiEndpoint returns the Kubernetes Api endpoint
func GetApiEndpoint(c *gin.Context) {

	log := logger.WithFields(logrus.Fields{"tag": "GetApiEndpoint"})
	log.Info("Start getting API endpoint")

	log.Info("Create common cluster model from request")
	commonCluster, ok := GetCommonClusterFromRequest(c)
	if !ok {
		return
	}

	log.Info("Start getting API endpoint")
	endPoint, err := commonCluster.GetAPIEndpoint()
	if err != nil {
		log.Errorf("Error during getting api endpoint: %s", err.Error())
		c.JSON(http.StatusBadRequest, components.ErrorResponse{
			Code:    http.StatusBadRequest,
			Message: "Error getting endpoint",
			Error:   err.Error(),
		})
		return
	}

	log.Debugf("API endpoint: %s", endPoint)

	c.String(http.StatusOK, endPoint)
	return
}

// UpdateCluster updates a K8S cluster in the cloud (e.g. autoscale)
func UpdateCluster(c *gin.Context) {
	log := logger.WithFields(logrus.Fields{"tag": constants.TagUpdateCluster})

	// bind request body to UpdateClusterRequest struct
	var updateRequest *components.UpdateClusterRequest
	if err := c.BindJSON(&updateRequest); err != nil {
		log.Errorf("Error parsing request: %s", err.Error())
		c.JSON(http.StatusBadRequest, components.ErrorResponse{
			Code:    http.StatusBadRequest,
			Message: "Error parsing request",
			Error:   err.Error(),
		})
		return
	}
	commonCluster, ok := GetCommonClusterFromRequest(c)
	if ok != true {
		return
	}

	if commonCluster.GetType() != updateRequest.Cloud {
		msg := fmt.Sprintf("Stored cloud type [%s] and request cloud type [%s] not equal", commonCluster.GetType(), updateRequest.Cloud)
		log.Errorf(msg)
		c.JSON(http.StatusBadRequest, components.ErrorResponse{
			Code:    http.StatusBadRequest,
			Message: msg,
		})
		return
	}

	log.Info("Check cluster status")
	status, err := commonCluster.GetStatus()
	if err != nil {
		log.Errorf("Error checking status: %s", err.Error())
		c.JSON(http.StatusBadRequest, components.ErrorResponse{
			Code:    http.StatusBadRequest,
			Message: "Error checking status",
			Error:   err.Error(),
		})
		return
	}

	log.Infof("Cluster status: %s", status.Status)

	if status.Status != constants.Running {
		err := fmt.Errorf("cluster is not in %s state yet", constants.Running)
		log.Errorf("Error during checking cluster status: %s", err.Error())
		c.JSON(http.StatusBadRequest, components.ErrorResponse{
			Code:    http.StatusBadRequest,
			Message: "Error during checking cluster status",
			Error:   err.Error(),
		})
		return
	}

	log.Info("Add default values to request if necessarily")

	// set default
	commonCluster.AddDefaultsToUpdate(updateRequest)

	log.Info("Check equality")
	if err := commonCluster.CheckEqualityToUpdate(updateRequest); err != nil {
		log.Errorf("Check changes failed: %s", err.Error())
		c.JSON(http.StatusBadRequest, components.ErrorResponse{
			Code:    http.StatusBadRequest,
			Message: err.Error(),
			Error:   err.Error(),
		})
		return
	}

	if err := updateRequest.Validate(); err != nil {
		log.Errorf("Validation failed: %s", err.Error())
		c.JSON(http.StatusBadRequest, components.ErrorResponse{
			Code:    http.StatusBadRequest,
			Message: err.Error(),
			Error:   err.Error(),
		})
		return
	}

	// save the updated cluster to database
	if err := commonCluster.Persist(constants.Updating, constants.UpdatingMessage); err != nil {
		log.Errorf("Error during cluster save %s", err.Error())
	}

	go postUpdateCluster(commonCluster, updateRequest)

	c.JSON(http.StatusAccepted, components.UpdateClusterResponse{
		Status: http.StatusAccepted,
	})
}

// postUpdateCluster updates a cluster (ASYNC)
func postUpdateCluster(commonCluster cluster.CommonCluster, updateRequest *components.UpdateClusterRequest) error {

	err := commonCluster.UpdateCluster(updateRequest)
	if err != nil {
		// validation failed
		log.Errorf("Update failed: %s", err.Error())
		commonCluster.UpdateStatus(constants.Error, err.Error())
		return err
	}

	err = commonCluster.UpdateStatus(constants.Running, constants.RunningMessage)
	if err != nil {
		log.Errorf("Error during update cluster status: %s", err.Error())
		return err
	}

	return nil
}

// DeleteCluster deletes a K8S cluster from the cloud
func DeleteCluster(c *gin.Context) {
	log := logger.WithFields(logrus.Fields{"tag": constants.TagDeleteCluster})
	commonCluster, ok := GetCommonClusterFromRequest(c)
	if ok != true {
		return
	}
	log.Info("Delete cluster start")

	forceParam := c.DefaultQuery("force", "false")
	force, err := strconv.ParseBool(forceParam)
	if err != nil {
		force = false
	}

	go postDeleteCluster(commonCluster, force)

	deleteName := commonCluster.GetName()
	deleteId := commonCluster.GetID()

	c.JSON(http.StatusAccepted, components.DeleteClusterResponse{
		Status:     http.StatusAccepted,
		Name:       deleteName,
		ResourceID: deleteId,
	})
}

// postDeleteCluster deletes a cluster (ASYNC)
func postDeleteCluster(commonCluster cluster.CommonCluster, force bool) error {

	err := commonCluster.UpdateStatus(constants.Deleting, constants.DeletingMessage)
	if err != nil {
		log.Errorf("Error during updating cluster status: %s", err.Error())
		return err
	}

	// get kubeconfig
	c, err := commonCluster.GetK8sConfig()
	if err != nil && !force {
		log.Errorf("Error during getting kubeconfig: %s", err.Error())
		commonCluster.UpdateStatus(constants.Error, err.Error())
		return err
	}

	// delete deployments
	err = helm.DeleteAllDeployment(c)
	if err != nil {
		log.Errorf("Problem deleting deployment: %s", err)
	}

	// delete cluster
	err = commonCluster.DeleteCluster()
	if err != nil && !force {
		log.Errorf(errors.Wrap(err, "Error during delete cluster").Error())
		commonCluster.UpdateStatus(constants.Error, err.Error())
		return err
	}

	// delete cluster from database
	deleteName := commonCluster.GetName()
	err = commonCluster.DeleteFromDatabase()
	if err != nil && !force {
		log.Errorf(errors.Wrap(err, "Error during delete cluster from database").Error())
		commonCluster.UpdateStatus(constants.Error, err.Error())
		return err
	}

	// Asyncron update prometheus
	go cluster.UpdatePrometheus()

	// clean statestore
	log.Info("Clean cluster's statestore folder ")
	if err := cluster.CleanStateStore(deleteName); err != nil {
		log.Errorf("Statestore cleaning failed: %s", err.Error())
	} else {
		log.Info("Cluster's statestore folder cleaned")
	}
	return nil
}

// FetchClusters fetches all the K8S clusters from the cloud
func FetchClusters(c *gin.Context) {
	log := logger.WithFields(logrus.Fields{"tag": constants.TagGetCluster})
	log.Info("Fetching clusters")

	var clusters []model.ClusterModel //TODO change this to CommonClusterStatus
	db := model.GetDB()
	organization := auth.GetCurrentOrganization(c.Request)
	organization.Name = ""
	err := db.Model(organization).Related(&clusters).Error
	if err != nil {
		log.Errorf("Error listing clusters: %s", err.Error())
		c.JSON(http.StatusBadRequest, components.ErrorResponse{
			Code:    http.StatusBadRequest,
			Message: "Error listing clusters",
			Error:   err.Error(),
		})
		return
	}
	response := make([]components.GetClusterStatusResponse, 0)
	for _, cl := range clusters {
		commonCluster, err := cluster.GetCommonClusterFromModel(&cl)
		if err == nil {
			status, err := commonCluster.GetStatus()
			if err != nil {
				//TODO we want skip or return error?
				log.Errorf("get status failed for %s: %s", commonCluster.GetName(), err.Error())
			} else {
				log.Debugf("Append cluster to list: %s", commonCluster.GetName())
				response = append(response, *status)
			}
		} else {
			log.Errorf("convert ClusterModel to CommonCluster failed: %s ", err.Error())
		}
	}
	c.JSON(http.StatusOK, response)
}

// FetchCluster fetch a K8S cluster in the cloud
func FetchCluster(c *gin.Context) {
	log := logger.WithFields(logrus.Fields{"tag": constants.TagGetClusterStatus})
	commonCluster, ok := GetCommonClusterFromRequest(c)
	if ok != true {
		return
	}
	log.Info("getting cluster info")
	status, err := commonCluster.GetClusterDetails()
	if err != nil {
		log.Errorf("Error getting cluster: %s", err.Error())
		c.JSON(http.StatusBadRequest, components.ErrorResponse{
			Code:    http.StatusBadRequest,
			Message: "Error getting cluster",
			Error:   err.Error(),
		})
		return
	}
	c.JSON(http.StatusOK, status)
}

//Status
//func Status(c *gin.Context) {
//	var clusters []cluster.CommonCluster
//	log := logger.WithFields(logrus.Fields{"tag": constants.TagStatus})
//	db := model.GetDB()
//	db.Find(&clusters)
//
//	if len(clusters) == 0 {
//		c.JSON(http.StatusOK, gin.H{"No running clusters found.": http.StatusOK})
//	} else {
//		var clusterStatuses []pods.ClusterStatusResponse
//		for _, cl := range clusters {
//			log.Info("Start listing pods / cluster")
//			var clusterStatusResponse pods.ClusterStatusResponse
//			clusterStatusResponse, err := pods.ListPodsForCluster(&cl)
//			if err == nil {
//				clusterStatuses = append(clusterStatuses, clusterStatusResponse)
//			} else {
//				log.Error(err)
//			}
//
//		}
//		c.JSON(http.StatusOK, gin.H{"clusterStatuses": clusterStatuses})
//	}
//
//}
//

// InstallSecretsToCluster add all secrets from a repo to a cluster's namespace
func InstallSecretsToCluster(c *gin.Context) {
	log := logger.WithFields(logrus.Fields{"tag": constants.TagInstallSecretsToCluster})
	commonCluster, ok := GetCommonClusterFromRequest(c)
	if !ok {
		return
	}

	organizationID := auth.GetCurrentOrganization(c.Request).IDString()

	// bind request body to UpdateClusterRequest struct
	var request *components.InstallSecretsToClusterRequest
	if err := c.BindJSON(&request); err != nil {
		log.Errorf("Error parsing request: %s", err.Error())
		c.AbortWithStatusJSON(http.StatusBadRequest, components.ErrorResponse{
			Code:    http.StatusBadRequest,
			Message: "Error parsing request",
			Error:   err.Error(),
		})
		return
	}

	config, err := commonCluster.GetK8sConfig()
	if err != nil {
		log.Errorf("Error during getting config: %s", err.Error())
		c.AbortWithStatusJSON(http.StatusInternalServerError, components.ErrorResponse{
			Code:    http.StatusInternalServerError,
			Message: "Error during getting config",
			Error:   err.Error(),
		})
		return
	}

	clusterClient, err := helm.GetK8sConnection(config)
	if err != nil {
		log.Errorf("Error during building k8s client: %s", err.Error())
		c.AbortWithStatusJSON(http.StatusInternalServerError, components.ErrorResponse{
			Code:    http.StatusInternalServerError,
			Message: "Error during building k8s client",
			Error:   err.Error(),
		})
		return
	}

	items, err := secret.Store.List(organizationID, secret.RepoSecretType, request.Repo, true)
	if err != nil {
		log.Errorf("Error during listing secrets: %s", err.Error())
		c.AbortWithStatusJSON(http.StatusInternalServerError, components.ErrorResponse{
			Code:    http.StatusInternalServerError,
			Message: "Error during listing secrets",
			Error:   err.Error(),
		})
		return
	}

	k8sSecret := v1.Secret{
		ObjectMeta: metav1.ObjectMeta{
			Name:      request.Repo,
			Namespace: request.Namespace,
		},
		StringData: map[string]string{},
	}
	for _, item := range items {
		k8sSecret.StringData[item.Name] = item.Values[secret.RepoSecret]
	}
	_, err = clusterClient.CoreV1().Secrets(request.Namespace).Create(&k8sSecret)
	if err != nil {
		log.Errorf("Error during creating k8s secret: %s", err.Error())
		c.AbortWithStatusJSON(http.StatusInternalServerError, components.ErrorResponse{
			Code:    http.StatusInternalServerError,
			Message: "Error during creating k8s secret",
			Error:   err.Error(),
		})
		return
	}

	c.Status(http.StatusOK)
}<|MERGE_RESOLUTION|>--- conflicted
+++ resolved
@@ -241,13 +241,8 @@
 		ResourceID: commonCluster.GetID(),
 	})
 
-<<<<<<< HEAD
 	go postCreateCluster(commonCluster, createClusterRequest)
-
 	return commonCluster
-=======
-	go postCreateCluster(commonCluster)
->>>>>>> aae7360b
 }
 
 // postCreateCluster creates a cluster (ASYNC)
