--- conflicted
+++ resolved
@@ -1607,20 +1607,6 @@
           description: Organization identification
           schema:
             type: integer
-<<<<<<< HEAD
-        - name: reponame
-          in: query
-          required: true
-          description: Name of the selected repo
-          schema:
-            type: string
-        - name: cloudtype
-          in: query
-          required: false
-          description: Secret type
-          schema:
-            type: string
-=======
         - name: type
           in: query
           required: false
@@ -1641,7 +1627,6 @@
           description: Marks if to present secret values or just the keys
           schema:
             type: boolean
->>>>>>> 8b2af0dd
       responses:
         '200':
           description: Secrets listed
@@ -1707,9 +1692,6 @@
             application/json:
               schema:
                 $ref: '#/components/schemas/BaseError_500'
-
-<<<<<<< HEAD
-=======
   '/api/v1/orgs/{orgId}/allowed/secrets':
     get:
       security:
@@ -1781,7 +1763,6 @@
             application/json:
               schema:
                 $ref: '#/components/schemas/Unauthorized'
->>>>>>> 8b2af0dd
 
   '/api/v1/orgs/{orgId}/secrets/{secretId}':
     put:
