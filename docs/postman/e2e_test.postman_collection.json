--- conflicted
+++ resolved
@@ -1,8 +1,7 @@
 {
-<<<<<<< HEAD
 	"info": {
-		"_postman_id": "fef3fd79-f0d3-4a75-840e-a0e0453bfd28",
-		"name": "End2End TEST Organizations copy",
+		"_postman_id": "f5a16c93-659a-44a1-be9d-8316f6f84c4c",
+		"name": "End2End TEST Organizations",
 		"description": "Collection for K8S Cluster CRUD operations through the Banzai Cloud Pipeline API",
 		"schema": "https://schema.getpostman.com/json/collection/v2.1.0/collection.json"
 	},
@@ -1493,11 +1492,11 @@
 			]
 		},
 		{
-			"name": "Catalogs",
+			"name": "Catalog",
 			"description": "",
 			"item": [
 				{
-					"name": "Catalog list",
+					"name": "Catalog List",
 					"request": {
 						"method": "GET",
 						"header": [],
@@ -2772,6 +2771,65 @@
 						"body": {
 							"mode": "raw",
 							"raw": "{\n\t\"name\": \"My google secret\",\n\t\"type\": \"google\",\n\t\"values\": {\n\t\t\"type\": \"{{gke_type}}\",\n\t\t\"project_id\": \"{{gke-projectId}}\",\n\t\t\"private_key_id\": \"{{private_key_id}}\",\n\t\t\"private_key\": \"{{private_key}}\",\n\t\t\"client_email\": \"{{client_email}}\",\n\t\t\"client_id\": \"{{client_id}}\",\n\t\t\"auth_uri\": \"{{auth_uri}}\",\n\t\t\"token_uri\": \"{{token_uri}}\",\n\t\t\"auth_provider_x509_cert_url\": \"{{auth_provider_x509_cert_url}}\",\n\t\t\"client_x509_cert_url\": \"{{client_x509_cert_url}}\"\n\t}\n}"
+						},
+						"url": {
+							"raw": "{{url}}/api/v1/orgs/{{orgId}}/secrets",
+							"host": [
+								"{{url}}"
+							],
+							"path": [
+								"api",
+								"v1",
+								"orgs",
+								"{{orgId}}",
+								"secrets"
+							]
+						}
+					},
+					"response": []
+				},
+				{
+					"name": "Add secret SSH",
+					"event": [
+						{
+							"listen": "test",
+							"script": {
+								"id": "6196696f-c96b-4726-805a-f5334380d2ae",
+								"type": "text/javascript",
+								"exec": [
+									"if (responseCode.code === 201) {",
+									"    tests[\"Response Code 201\"] = responseCode.code == 201;",
+									"",
+									"    pm.environment.set(\"timestampHeader\", new Date());",
+									"    var dataJSON = JSON.parse(responseBody);",
+									"    pm.environment.set(\"secret_id\", dataJSON.secret_id);",
+									"    tests[\"Secret ID: \" + dataJSON.secret_id] = true;",
+									"} else {",
+									"    console.warn(\"Unknown  statusCode! -> \"+ responseCode.code );",
+									"    tests[\"Unknown statusCode! -> \" + responseCode.code ] = false",
+									"    console.warn(responseBody);",
+									"    postman.setNextRequest(null);",
+									"}",
+									""
+								]
+							}
+						}
+					],
+					"request": {
+						"method": "POST",
+						"header": [
+							{
+								"key": "Authorization",
+								"value": "Bearer {{token}}"
+							},
+							{
+								"key": "Content-Type",
+								"value": "application/json"
+							}
+						],
+						"body": {
+							"mode": "raw",
+							"raw": "{\n\t\"name\": \"My ssh secret\",\n\t\"type\": \"ssh\",\n\t\"values\": {\n\t\t\"identifier\": \"\",\n\t\t\"private_key_data\": \"\",\n\t\t\"public_key_data\": \"\",\n\t\t\"public_key_fingerprint\": \"\",\n\t\t\"user\": \"\"\n\t}\n}\n"
 						},
 						"url": {
 							"raw": "{{url}}/api/v1/orgs/{{orgId}}/secrets",
@@ -4219,4257 +4277,27 @@
 			},
 			"response": []
 		}
+	],
+	"event": [
+		{
+			"listen": "prerequest",
+			"script": {
+				"id": "844556e1-147c-408f-b994-fd3b011a6c78",
+				"type": "text/javascript",
+				"exec": [
+					""
+				]
+			}
+		},
+		{
+			"listen": "test",
+			"script": {
+				"id": "55d10152-fb2d-44b5-bc60-84727e00e928",
+				"type": "text/javascript",
+				"exec": [
+					""
+				]
+			}
+		}
 	]
-=======
-  "info": {
-    "_postman_id": "93705422-3ed7-4896-aedf-a10844522a4c",
-    "name": "End2End TEST Organizations",
-    "description": "Collection for K8S Cluster CRUD operations through the Banzai Cloud Pipeline API",
-    "schema": "https://schema.getpostman.com/json/collection/v2.1.0/collection.json"
-  },
-  "item": [
-    {
-      "name": "Clusters",
-      "description": null,
-      "item": [
-        {
-          "name": "Cluster Create AWS",
-          "event": [
-            {
-              "listen": "test",
-              "script": {
-                "id": "63677652-1d0c-4409-8aa3-b35f3331b6b2",
-                "type": "text/javascript",
-                "exec": [
-                  "if (responseCode.code === 202) {",
-                  "    tests[\"Response Code 202\"] = responseCode.code == 202;",
-                  "",
-                  "    pm.environment.set(\"timestampHeader\", new Date());",
-                  "    var dataJSON = JSON.parse(responseBody);",
-                  "    pm.environment.set(\"cluster_id\", dataJSON.id);",
-                  "    tests[\"Cluster ID: \" + dataJSON.id] = true;",
-                  "",
-                  "    tests[\"Response Time\"] = pm.expect(pm.response.responseTime).to.be.below(80500)",
-                  "",
-                  "    postman.setNextRequest(\"Cluster Status\");",
-                  "} else {",
-                  "    console.warn(\"Unknown  statusCode! -> \"+ responseCode.code );",
-                  "    tests[\"Unknown statusCode! -> \" + responseCode.code ] = false",
-                  "    console.warn(responseBody);",
-                  "    postman.setNextRequest(null);",
-                  "}",
-                  ""
-                ]
-              }
-            }
-          ],
-          "request": {
-            "method": "POST",
-            "header": [
-              {
-                "key": "Authorization",
-                "value": "Bearer {{token}}"
-              },
-              {
-                "key": "Content-Type",
-                "value": "application/json"
-              }
-            ],
-            "body": {
-              "mode": "raw",
-              "raw": "{\n  \"name\":\"awscluster-{{username}}-{{$randomInt}}\",\n  \"location\": \"eu-west-1\",\n  \"cloud\": \"amazon\",\n  \"secret_id\": \"{{secret_id}}\",\n  \"nodeInstanceType\": \"m4.xlarge\",\n  \"properties\": {\n        \"amazon\": {\n            \"nodePools\": {\n            \t\"pool1\": {\n            \t\t\"instanceType\": \"m4.xlarge\",\n\t            \t\"spotPrice\": \"0.2\",\n\t                \"minCount\": 1,\n\t                \"maxCount\": 2,\n\t                \"image\": \"ami-16bfeb6f\"\t\n            \t}\n            },\n            \"master\": {\n                \"instanceType\": \"m4.xlarge\",\n                \"image\": \"ami-16bfeb6f\"\n            }\n        }\n    }\n}\n\n"
-            },
-            "url": {
-              "raw": "{{url}}/api/v1/orgs/{{orgId}}/clusters",
-              "host": [
-                "{{url}}"
-              ],
-              "path": [
-                "api",
-                "v1",
-                "orgs",
-                "{{orgId}}",
-                "clusters"
-              ]
-            },
-            "description": "Creates a K8S cluster in the Amazon Web Services"
-          },
-          "response": []
-        },
-        {
-          "name": "Cluster Create AKS",
-          "event": [
-            {
-              "listen": "test",
-              "script": {
-                "id": "ecdbacca-9637-48f1-baf4-b93f26c4819f",
-                "type": "text/javascript",
-                "exec": [
-                  "if (responseCode.code === 202) {",
-                  "    tests[\"Response Code 202\"] = responseCode.code == 202;",
-                  "",
-                  "    pm.environment.set(\"timestampHeader\", new Date());",
-                  "    var dataJSON = JSON.parse(responseBody);",
-                  "    pm.environment.set(\"cluster_id\", dataJSON.id);",
-                  "    tests[\"Cluster ID: \" + dataJSON.id] = true;",
-                  "",
-                  "    postman.setNextRequest(\"Cluster Status\");",
-                  "} else {",
-                  "    console.warn(\"Unknown  statusCode! -> \"+ responseCode.code );",
-                  "    tests[\"Unknown statusCode! -> \" + responseCode.code ] = false",
-                  "    console.warn(responseBody);",
-                  "    postman.setNextRequest(null);",
-                  "}",
-                  ""
-                ]
-              }
-            }
-          ],
-          "request": {
-            "method": "POST",
-            "header": [
-              {
-                "key": "Authorization",
-                "value": "Bearer {{token}}"
-              },
-              {
-                "key": "Content-Type",
-                "value": "application/json"
-              }
-            ],
-            "body": {
-              "mode": "raw",
-              "raw": "{\n  \"name\":\"azcluster{{username}}{{$randomInt}}\",\n  \"location\": \"westeurope\",\n  \"cloud\": \"azure\",\n  \"secret_id\": \"{{secret_id}}\",\n  \"nodeInstanceType\": \"Standard_B2ms\",\n  \"properties\": {\n        \"azure\": {\n        \t\"resourceGroup\": \"{{az-resource-group}}\",\n        \t\"kubernetesVersion\": \"1.9.2\",\n            \"nodePools\": {\n            \t\"pool1\": {\n            \t\t\"count\": 1,\n                \t\"nodeInstanceType\": \"Standard_B2ms\"\n            \t},\n            \t\"pool2\": {\n            \t\t\"count\": 1,\n                \t\"nodeInstanceType\": \"Standard_B2ms\"\n            \t}\n        \t}\n        }\n    }\n}"
-            },
-            "url": {
-              "raw": "{{url}}/api/v1/orgs/{{orgId}}/clusters",
-              "host": [
-                "{{url}}"
-              ],
-              "path": [
-                "api",
-                "v1",
-                "orgs",
-                "{{orgId}}",
-                "clusters"
-              ]
-            },
-            "description": "Creates a K8S cluster in the Azure Container Service"
-          },
-          "response": []
-        },
-        {
-          "name": "Cluster Create GKE",
-          "event": [
-            {
-              "listen": "test",
-              "script": {
-                "id": "86b45d04-946a-457b-b1d5-c3f6ec81fcc9",
-                "type": "text/javascript",
-                "exec": [
-                  "if (responseCode.code === 202) {",
-                  "    tests[\"Response Code 202\"] = responseCode.code == 202;",
-                  "",
-                  "    pm.environment.set(\"timestampHeader\", new Date());",
-                  "    var dataJSON = JSON.parse(responseBody);",
-                  "    pm.environment.set(\"cluster_id\", dataJSON.id);",
-                  "    tests[\"Cluster ID: \" + dataJSON.id] = true;",
-                  "",
-                  "    postman.setNextRequest(\"Cluster Status\");",
-                  "} else {",
-                  "    console.warn(\"Unknown  statusCode! -> \"+ responseCode.code );",
-                  "    tests[\"Unknown statusCode! -> \" + responseCode.code ] = false",
-                  "    console.warn(responseBody);",
-                  "    postman.setNextRequest(null);",
-                  "}",
-                  ""
-                ]
-              }
-            }
-          ],
-          "request": {
-            "method": "POST",
-            "header": [
-              {
-                "key": "Authorization",
-                "value": "Bearer {{token}}"
-              },
-              {
-                "key": "Content-Type",
-                "value": "application/json"
-              }
-            ],
-            "body": {
-              "mode": "raw",
-              "raw": "{\n    \"name\":\"gkecluster-{{username}}-{{$randomInt}}\",\n    \"location\": \"us-central1-a\",\n    \"cloud\": \"google\",\n    \"nodeInstanceType\": \"n1-standard-1\",\n    \"secret_id\": \"{{secret_id}}\",\n    \"properties\": {\n        \"google\": {\n            \"master\":{\n                \"version\":\"1.9\"\n            },\n            \"nodeVersion\":\"1.9\",\n            \"nodePools\": {\n                \"pool1\": {\n                    \"count\": 1,\n                    \"nodeInstanceType\": \"n1-standard-2\"\n                }\n            }\n        }\n    }\n}"
-            },
-            "url": {
-              "raw": "{{url}}/api/v1/orgs/{{orgId}}/clusters",
-              "host": [
-                "{{url}}"
-              ],
-              "path": [
-                "api",
-                "v1",
-                "orgs",
-                "{{orgId}}",
-                "clusters"
-              ]
-            },
-            "description": "Creates a K8S cluster in the Google Kubernetes Engine"
-          },
-          "response": []
-        },
-        {
-          "name": "Cluster Create Dummy",
-          "event": [
-            {
-              "listen": "test",
-              "script": {
-                "id": "08eb5646-ddb5-4066-88e6-c3557ec52e45",
-                "type": "text/javascript",
-                "exec": [
-                  "if (responseCode.code === 202) {",
-                  "    tests[\"Response Code 202\"] = responseCode.code == 202;",
-                  "",
-                  "    pm.environment.set(\"timestampHeader\", new Date());",
-                  "    var dataJSON = JSON.parse(responseBody);",
-                  "    pm.environment.set(\"cluster_id\", dataJSON.id);",
-                  "    tests[\"Cluster ID: \" + dataJSON.id] = true;",
-                  "",
-                  "    postman.setNextRequest(\"Cluster Status\");",
-                  "} else {",
-                  "    console.warn(\"Unknown  statusCode! -> \"+ responseCode.code );",
-                  "    tests[\"Unknown statusCode! -> \" + responseCode.code ] = false",
-                  "    console.warn(responseBody);",
-                  "    postman.setNextRequest(null);",
-                  "}",
-                  ""
-                ]
-              }
-            }
-          ],
-          "request": {
-            "method": "POST",
-            "header": [
-              {
-                "key": "Authorization",
-                "value": "Bearer {{token}}"
-              },
-              {
-                "key": "Content-Type",
-                "value": "application/json"
-              }
-            ],
-            "body": {
-              "mode": "raw",
-              "raw": "{\n    \"name\":\"dummy-cluster-{{username}}-{{$randomInt}}\",\n    \"location\": \"dummyLocation\",\n    \"nodeInstanceType\": \"dummyInstanceType\",\n    \"secret_id\": \"{{secret_id}}\",\n    \"cloud\": \"dummy\",\n    \"properties\": {\n        \"dummy\": {\n            \n        }\n    }\n}"
-            },
-            "url": {
-              "raw": "{{url}}/api/v1/orgs/{{orgId}}/clusters",
-              "host": [
-                "{{url}}"
-              ],
-              "path": [
-                "api",
-                "v1",
-                "orgs",
-                "{{orgId}}",
-                "clusters"
-              ]
-            },
-            "description": "Creates a K8S cluster in the Google Kubernetes Engine"
-          },
-          "response": []
-        },
-        {
-          "name": "Cluster Create Kubernetes",
-          "event": [
-            {
-              "listen": "test",
-              "script": {
-                "id": "fe99d227-5aab-4b02-a1a6-79cfd1fc8701",
-                "type": "text/javascript",
-                "exec": [
-                  "if (responseCode.code === 202) {",
-                  "    tests[\"Response Code 202\"] = responseCode.code == 202;",
-                  "",
-                  "    pm.environment.set(\"timestampHeader\", new Date());",
-                  "    var dataJSON = JSON.parse(responseBody);",
-                  "    pm.environment.set(\"cluster_id\", dataJSON.id);",
-                  "    tests[\"Cluster ID: \" + dataJSON.id] = true;",
-                  "",
-                  "    postman.setNextRequest(\"Cluster Status\");",
-                  "} else {",
-                  "    console.warn(\"Unknown  statusCode! -> \"+ responseCode.code );",
-                  "    tests[\"Unknown statusCode! -> \" + responseCode.code ] = false",
-                  "    console.warn(responseBody);",
-                  "    postman.setNextRequest(null);",
-                  "}",
-                  ""
-                ]
-              }
-            }
-          ],
-          "request": {
-            "method": "POST",
-            "header": [
-              {
-                "key": "Authorization",
-                "value": "Bearer {{token}}"
-              },
-              {
-                "key": "Content-Type",
-                "value": "application/json"
-              }
-            ],
-            "body": {
-              "mode": "raw",
-              "raw": "{\n\t\"name\": \"kubernetes-{{username}}-{{$randomInt}}\",\n\t\"secret_id\": \"{{secret_id}}\",\n\t\"cloud\": \"kubernetes\",\n\t\"properties\": {\n\t\t\"kubernetes\": {\n\t\t\t\n\t\t}\n\t}\n}"
-            },
-            "url": {
-              "raw": "{{url}}/api/v1/orgs/{{orgId}}/clusters",
-              "host": [
-                "{{url}}"
-              ],
-              "path": [
-                "api",
-                "v1",
-                "orgs",
-                "{{orgId}}",
-                "clusters"
-              ]
-            },
-            "description": "Creates a K8S cluster in the Google Kubernetes Engine"
-          },
-          "response": []
-        },
-        {
-          "name": "Cluster Create with profile AWS",
-          "event": [
-            {
-              "listen": "test",
-              "script": {
-                "id": "fe99d227-5aab-4b02-a1a6-79cfd1fc8701",
-                "type": "text/javascript",
-                "exec": [
-                  "if (responseCode.code === 202) {",
-                  "    tests[\"Response Code 202\"] = responseCode.code == 202;",
-                  "",
-                  "    pm.environment.set(\"timestampHeader\", new Date());",
-                  "    var dataJSON = JSON.parse(responseBody);",
-                  "    pm.environment.set(\"cluster_id\", dataJSON.id);",
-                  "    tests[\"Cluster ID: \" + dataJSON.id] = true;",
-                  "",
-                  "    postman.setNextRequest(\"Cluster Status\");",
-                  "} else {",
-                  "    console.warn(\"Unknown  statusCode! -> \"+ responseCode.code );",
-                  "    tests[\"Unknown statusCode! -> \" + responseCode.code ] = false",
-                  "    console.warn(responseBody);",
-                  "    postman.setNextRequest(null);",
-                  "}",
-                  ""
-                ]
-              }
-            }
-          ],
-          "request": {
-            "method": "POST",
-            "header": [
-              {
-                "key": "Authorization",
-                "value": "Bearer {{token}}"
-              },
-              {
-                "key": "Content-Type",
-                "value": "application/json"
-              }
-            ],
-            "body": {
-              "mode": "raw",
-              "raw": "{\n\t\"name\":\"awscluster-{{username}}-{{$randomInt}}\",\n\t\"secret_id\": \"{{secret_id}}\",\n\t\"cloud\": \"amazon\",\n\t\"profile_name\": \"default\",\n\t\"properties\": {\n\t\t\"amazon\": {\n           \n\t\t}\n\t}\n}"
-            },
-            "url": {
-              "raw": "{{url}}/api/v1/orgs/{{orgId}}/clusters",
-              "host": [
-                "{{url}}"
-              ],
-              "path": [
-                "api",
-                "v1",
-                "orgs",
-                "{{orgId}}",
-                "clusters"
-              ]
-            },
-            "description": "Creates a K8S cluster in the Amazon Web Services"
-          },
-          "response": []
-        },
-        {
-          "name": "Cluster Create with profile AKS",
-          "event": [
-            {
-              "listen": "test",
-              "script": {
-                "id": "fe99d227-5aab-4b02-a1a6-79cfd1fc8701",
-                "type": "text/javascript",
-                "exec": [
-                  "if (responseCode.code === 202) {",
-                  "    tests[\"Response Code 202\"] = responseCode.code == 202;",
-                  "",
-                  "    pm.environment.set(\"timestampHeader\", new Date());",
-                  "    var dataJSON = JSON.parse(responseBody);",
-                  "    pm.environment.set(\"cluster_id\", dataJSON.id);",
-                  "    tests[\"Cluster ID: \" + dataJSON.id] = true;",
-                  "",
-                  "    postman.setNextRequest(\"Cluster Status\");",
-                  "} else {",
-                  "    console.warn(\"Unknown  statusCode! -> \"+ responseCode.code );",
-                  "    tests[\"Unknown statusCode! -> \" + responseCode.code ] = false",
-                  "    console.warn(responseBody);",
-                  "    postman.setNextRequest(null);",
-                  "}",
-                  ""
-                ]
-              }
-            }
-          ],
-          "request": {
-            "method": "POST",
-            "header": [
-              {
-                "key": "Authorization",
-                "value": "Bearer {{token}}"
-              },
-              {
-                "key": "Content-Type",
-                "value": "application/json"
-              }
-            ],
-            "body": {
-              "mode": "raw",
-              "raw": "{\n\t\"name\":\"azcluster{{username}}{{$randomInt}}\",\n\t\"secret_id\": \"{{secret_id}}\",\n\t\"cloud\": \"azure\",\n\t\"profile_name\": \"default\",\n\t\"properties\": {\n\t\t\"azure\": {\n            \"resourceGroup\": \"{{az-resource-group}}\"\n\t\t}\n\t}\n}"
-            },
-            "url": {
-              "raw": "{{url}}/api/v1/orgs/{{orgId}}/clusters",
-              "host": [
-                "{{url}}"
-              ],
-              "path": [
-                "api",
-                "v1",
-                "orgs",
-                "{{orgId}}",
-                "clusters"
-              ]
-            },
-            "description": "Creates a K8S cluster in the Azure Container Service"
-          },
-          "response": []
-        },
-        {
-          "name": "Cluster Create with profile GKE",
-          "event": [
-            {
-              "listen": "test",
-              "script": {
-                "id": "fe99d227-5aab-4b02-a1a6-79cfd1fc8701",
-                "type": "text/javascript",
-                "exec": [
-                  "if (responseCode.code === 202) {",
-                  "    tests[\"Response Code 202\"] = responseCode.code == 202;",
-                  "",
-                  "    pm.environment.set(\"timestampHeader\", new Date());",
-                  "    var dataJSON = JSON.parse(responseBody);",
-                  "    pm.environment.set(\"cluster_id\", dataJSON.id);",
-                  "    tests[\"Cluster ID: \" + dataJSON.id] = true;",
-                  "",
-                  "    postman.setNextRequest(\"Cluster Status\");",
-                  "} else {",
-                  "    console.warn(\"Unknown  statusCode! -> \"+ responseCode.code );",
-                  "    tests[\"Unknown statusCode! -> \" + responseCode.code ] = false",
-                  "    console.warn(responseBody);",
-                  "    postman.setNextRequest(null);",
-                  "}",
-                  ""
-                ]
-              }
-            }
-          ],
-          "request": {
-            "method": "POST",
-            "header": [
-              {
-                "key": "Authorization",
-                "value": "Bearer {{token}}"
-              },
-              {
-                "key": "Content-Type",
-                "value": "application/json"
-              }
-            ],
-            "body": {
-              "mode": "raw",
-              "raw": "{\n\t\"name\":\"gkecluster-{{username}}-{{$randomInt}}\",\n\t\"secret_id\": \"{{secret_id}}\",\n\t\"cloud\": \"google\",\n\t\"profile_name\": \"default\",\n\t\"properties\": {\n\t\t\"google\": {\n           \n\t\t}\n\t}\n}"
-            },
-            "url": {
-              "raw": "{{url}}/api/v1/orgs/{{orgId}}/clusters",
-              "host": [
-                "{{url}}"
-              ],
-              "path": [
-                "api",
-                "v1",
-                "orgs",
-                "{{orgId}}",
-                "clusters"
-              ]
-            },
-            "description": "Creates a K8S cluster in the Google Kubernetes Engine"
-          },
-          "response": []
-        },
-        {
-          "name": "Cluster List",
-          "event": [
-            {
-              "listen": "test",
-              "script": {
-                "type": "text/javascript",
-                "exec": [
-                  "",
-                  "if (responseCode.code === 200) {",
-                  "    tests[\"Response Code 200\"] = responseCode.code == 200;",
-                  "",
-                  "}",
-                  "else if (responseCode.code === 404) {",
-                  "    tests[\"Cluster Node Found!\"] = false",
-                  "    postman.setNextRequest(null);",
-                  "} else {",
-                  "    console.warn(\"Unknown  statusCode! -> \"+ responseCode.code );",
-                  "    tests[\"Unknown statusCode! -> \" + responseCode.code ] = false",
-                  "    postman.setNextRequest(null);",
-                  "",
-                  "    ",
-                  "}",
-                  " ",
-                  "",
-                  "",
-                  ""
-                ]
-              }
-            }
-          ],
-          "request": {
-            "method": "GET",
-            "header": [
-              {
-                "key": "Authorization",
-                "value": "Bearer {{token}}"
-              },
-              {
-                "key": "Content-Type",
-                "value": "application/json"
-              }
-            ],
-            "body": {
-              "mode": "urlencoded",
-              "urlencoded": [
-                {
-                  "key": "name",
-                  "type": "text",
-                  "value": "zeppelin-k8s-charts"
-                }
-              ]
-            },
-            "url": {
-              "raw": "{{url}}/api/v1/orgs/{{orgId}}/clusters",
-              "host": [
-                "{{url}}"
-              ],
-              "path": [
-                "api",
-                "v1",
-                "orgs",
-                "{{orgId}}",
-                "clusters"
-              ]
-            },
-            "description": "Get the cluster details"
-          },
-          "response": []
-        }
-      ]
-    },
-    {
-      "name": "Cluster",
-      "description": null,
-      "item": [
-        {
-          "name": "Cluster Update AWS",
-          "event": [
-            {
-              "listen": "test",
-              "script": {
-                "id": "bb0bfcd1-a1c2-4cc0-b03e-61e4bb31fcee",
-                "type": "text/javascript",
-                "exec": [
-                  "",
-                  "if (responseCode.code === 202) {",
-                  "    tests[\"Response Code 202\"] = responseCode.code == 202;",
-                  "} else {",
-                  "    console.warn(\"Unknown  statusCode! -> \"+ responseCode.code );",
-                  "    tests[\"Unknown statusCode! -> \" + responseCode.code ] = false",
-                  "    postman.setNextRequest(null);",
-                  "}",
-                  ""
-                ]
-              }
-            }
-          ],
-          "request": {
-            "method": "PUT",
-            "header": [
-              {
-                "key": "Authorization",
-                "value": "Bearer {{token}}"
-              },
-              {
-                "key": "Content-Type",
-                "value": "application/json"
-              }
-            ],
-            "body": {
-              "mode": "raw",
-              "raw": "{\n\t\"cloud\": \"amazon\",\n\t\"properties\": {\n\t\t\"amazon\": {\n\t\t\t\"nodePools\": {\n\t\t\t\t\"pool1\": {\n            \t\t\"instanceType\": \"m4.xlarge\",\n\t            \t\"spotPrice\": \"0.2\",\n\t                \"minCount\": 1,\n\t                \"maxCount\": 2,\n\t                \"image\": \"ami-16bfeb6f\"\t\n            \t}\n\t\t\t}\n\t\t}\n\t}\n}"
-            },
-            "url": {
-              "raw": "{{url}}/api/v1/orgs/{{orgId}}/clusters/{{cluster_id}}",
-              "host": [
-                "{{url}}"
-              ],
-              "path": [
-                "api",
-                "v1",
-                "orgs",
-                "{{orgId}}",
-                "clusters",
-                "{{cluster_id}}"
-              ]
-            },
-            "description": "Update an AWS cluster"
-          },
-          "response": []
-        },
-        {
-          "name": "Cluster Update AKS",
-          "event": [
-            {
-              "listen": "test",
-              "script": {
-                "id": "1d33fe5d-239f-4bb8-968c-46ab44390e6d",
-                "type": "text/javascript",
-                "exec": [
-                  "",
-                  "if (responseCode.code === 202) {",
-                  "    tests[\"Response Code 202\"] = responseCode.code == 202;",
-                  "} else {",
-                  "    console.warn(\"Unknown  statusCode! -> \"+ responseCode.code );",
-                  "    tests[\"Unknown statusCode! -> \" + responseCode.code ] = false",
-                  "    postman.setNextRequest(null);",
-                  "}",
-                  ""
-                ]
-              }
-            }
-          ],
-          "request": {
-            "method": "PUT",
-            "header": [
-              {
-                "key": "Authorization",
-                "value": "Bearer {{token}}"
-              },
-              {
-                "key": "Content-Type",
-                "value": "application/json"
-              }
-            ],
-            "body": {
-              "mode": "raw",
-              "raw": "{\n\t\"cloud\": \"azure\",\n\t\"properties\": {\n\t\t\"azure\": {\n\t\t\t\"nodePools\": {\n\t\t\t\t\"pool1\": {\n\t\t\t\t\t\"count\": 2\n\t\t\t\t}\n\t\t\t}\n\t\t}\n\t}\n}"
-            },
-            "url": {
-              "raw": "{{url}}/api/v1/orgs/{{orgId}}/clusters/{{cluster_id}}",
-              "host": [
-                "{{url}}"
-              ],
-              "path": [
-                "api",
-                "v1",
-                "orgs",
-                "{{orgId}}",
-                "clusters",
-                "{{cluster_id}}"
-              ]
-            },
-            "description": "Update an AKS cluster"
-          },
-          "response": []
-        },
-        {
-          "name": "Cluster Update GKE",
-          "event": [
-            {
-              "listen": "test",
-              "script": {
-                "id": "37265830-f9a7-4967-bca4-cdbe793e27be",
-                "type": "text/javascript",
-                "exec": [
-                  "",
-                  "if (responseCode.code === 202) {",
-                  "    tests[\"Response Code 202\"] = responseCode.code == 202;",
-                  "} else {",
-                  "    console.warn(\"Unknown  statusCode! -> \"+ responseCode.code );",
-                  "    tests[\"Unknown statusCode! -> \" + responseCode.code ] = false",
-                  "    postman.setNextRequest(null);",
-                  "}",
-                  ""
-                ]
-              }
-            }
-          ],
-          "request": {
-            "method": "PUT",
-            "header": [
-              {
-                "key": "Authorization",
-                "value": "Bearer {{token}}"
-              },
-              {
-                "key": "Content-Type",
-                "value": "application/json"
-              }
-            ],
-            "body": {
-              "mode": "raw",
-              "raw": "{\n  \"cloud\": \"google\",\n  \"properties\": {\n    \"google\": {\n       \"master\": {\n            \"version\": \"1.9.4-gke.1\"\n      },\n      \"nodePools\": {\n        \"pool1\": {\n            \"count\" : 2,\n            \"nodeInstanceType\": \"n1-standard-2\"\n        }\n      }\n    }\n  }\n}"
-            },
-            "url": {
-              "raw": "{{url}}/api/v1/orgs/{{orgId}}/clusters/{{cluster_id}}",
-              "host": [
-                "{{url}}"
-              ],
-              "path": [
-                "api",
-                "v1",
-                "orgs",
-                "{{orgId}}",
-                "clusters",
-                "{{cluster_id}}"
-              ]
-            },
-            "description": "Update an AKS cluster"
-          },
-          "response": []
-        },
-        {
-          "name": "Cluster Update Dummy",
-          "event": [
-            {
-              "listen": "test",
-              "script": {
-                "id": "37265830-f9a7-4967-bca4-cdbe793e27be",
-                "type": "text/javascript",
-                "exec": [
-                  "",
-                  "if (responseCode.code === 202) {",
-                  "    tests[\"Response Code 202\"] = responseCode.code == 202;",
-                  "} else {",
-                  "    console.warn(\"Unknown  statusCode! -> \"+ responseCode.code );",
-                  "    tests[\"Unknown statusCode! -> \" + responseCode.code ] = false",
-                  "    postman.setNextRequest(null);",
-                  "}",
-                  ""
-                ]
-              }
-            }
-          ],
-          "request": {
-            "method": "PUT",
-            "header": [
-              {
-                "key": "Authorization",
-                "value": "Bearer {{token}}"
-              },
-              {
-                "key": "Content-Type",
-                "value": "application/json"
-              }
-            ],
-            "body": {
-              "mode": "raw",
-              "raw": "{\n    \"cloud\": \"dummy\",\n    \"properties\": {\n        \"dummy\": {\n        \t\"node\": {\n            \t\"count\": 2\n        \t}\n        }\n    }\n}"
-            },
-            "url": {
-              "raw": "{{url}}/api/v1/orgs/{{orgId}}/clusters/{{cluster_id}}",
-              "host": [
-                "{{url}}"
-              ],
-              "path": [
-                "api",
-                "v1",
-                "orgs",
-                "{{orgId}}",
-                "clusters",
-                "{{cluster_id}}"
-              ]
-            },
-            "description": "Update an AKS cluster"
-          },
-          "response": []
-        },
-        {
-          "name": "Helm init",
-          "event": [
-            {
-              "listen": "test",
-              "script": {
-                "id": "4f7e7713-c0c0-4d42-8d1e-aad3a7bdffde",
-                "type": "text/javascript",
-                "exec": [
-                  "",
-                  "if (responseCode.code === 201) {",
-                  "    tests[\"Response Code 201\"] = responseCode.code == 201;",
-                  "    var dataJSON = JSON.parse(responseBody);",
-                  "    ",
-                  "    console.log(dataJSON)",
-                  "    tests[\"Valid status\"] = dataJSON.status == 201;",
-                  "    tests[\"Valid message\"] = dataJSON.message == \"helm initialising\";",
-                  "",
-                  "} else {",
-                  "    console.warn(\"Unknown  statusCode! -> \"+ responseCode.code );",
-                  "    tests[\"Unknown statusCode! -> \" + responseCode.code ] = false",
-                  "    postman.setNextRequest(null);",
-                  "}",
-                  " ",
-                  "",
-                  "",
-                  ""
-                ]
-              }
-            }
-          ],
-          "request": {
-            "method": "POST",
-            "header": [
-              {
-                "key": "Authorization",
-                "value": "Bearer {{token}}"
-              },
-              {
-                "key": "Content-Type",
-                "value": "application/json"
-              }
-            ],
-            "body": {
-              "mode": "raw",
-              "raw": "{\n  \"namespace\": \"kube-system\",\n  \"service_account\": \"tiller\",\n  \"tiller_image\": \"gcr.io/kubernetes-helm/tiller:v2.7.2\"\n}"
-            },
-            "url": {
-              "raw": "{{url}}/api/v1/orgs/{{orgId}}/clusters/{{cluster_id}}/helminit",
-              "host": [
-                "{{url}}"
-              ],
-              "path": [
-                "api",
-                "v1",
-                "orgs",
-                "{{orgId}}",
-                "clusters",
-                "{{cluster_id}}",
-                "helminit"
-              ]
-            },
-            "description": "Initialize helm in the cluster"
-          },
-          "response": []
-        },
-        {
-          "name": "Cluster Delete  FakeID",
-          "event": [
-            {
-              "listen": "test",
-              "script": {
-                "id": "3b611314-d6e9-4e5e-ae48-1494996f0bb2",
-                "type": "text/javascript",
-                "exec": [
-                  "",
-                  "if (responseCode.code === 404) {",
-                  "    tests[\"Response Code 404\"] = responseCode.code == 404;",
-                  "    var dataJSON = JSON.parse(responseBody);",
-                  "    ",
-                  "    console.log(dataJSON)",
-                  "    tests[\"Valid Message\"] = dataJSON.message == \"Cluster not found\";",
-                  "    tests[\"Valid Error\"] = dataJSON.error == \"record not found\";",
-                  "    tests[\"Valid code\"] = dataJSON.code == \"404\";",
-                  "",
-                  "} else {",
-                  "    console.warn(\"Unknown  statusCode! -> \"+ responseCode.code );",
-                  "    tests[\"Unknown statusCode! -> \" + responseCode.code ] = false",
-                  "    postman.setNextRequest(null);",
-                  "",
-                  "}",
-                  " ",
-                  "",
-                  "",
-                  ""
-                ]
-              }
-            }
-          ],
-          "request": {
-            "method": "DELETE",
-            "header": [
-              {
-                "key": "Authorization",
-                "value": "Bearer {{token}}"
-              },
-              {
-                "key": "Content-Type",
-                "value": "application/json"
-              }
-            ],
-            "body": {
-              "mode": "raw",
-              "raw": ""
-            },
-            "url": {
-              "raw": "{{url}}/api/v1/orgs/{{orgId}}/clusters/31231231241231231231321",
-              "host": [
-                "{{url}}"
-              ],
-              "path": [
-                "api",
-                "v1",
-                "orgs",
-                "{{orgId}}",
-                "clusters",
-                "31231231241231231231321"
-              ]
-            },
-            "description": "Delete a K8S cluster from the cloud, cleans up resources"
-          },
-          "response": []
-        },
-        {
-          "name": "Cluster Delete ",
-          "event": [
-            {
-              "listen": "test",
-              "script": {
-                "type": "text/javascript",
-                "exec": [
-                  "",
-                  "if (responseCode.code === 202) {",
-                  "    tests[\"Response Code 202\"] = responseCode.code == 202;",
-                  "    tests[\"Response Time\"] = pm.expect(pm.response.responseTime).to.be.below(155679)",
-                  "",
-                  "} else {",
-                  "    console.warn(\"Unknown  statusCode! -> \"+ responseCode.code );",
-                  "    tests[\"Unknown statusCode! -> \" + responseCode.code ] = false",
-                  "    postman.setNextRequest(null);",
-                  "",
-                  "}",
-                  " "
-                ]
-              }
-            }
-          ],
-          "request": {
-            "method": "DELETE",
-            "header": [
-              {
-                "key": "Authorization",
-                "value": "Bearer {{token}}"
-              },
-              {
-                "key": "Content-Type",
-                "value": "application/json"
-              }
-            ],
-            "body": {
-              "mode": "raw",
-              "raw": ""
-            },
-            "url": {
-              "raw": "{{url}}/api/v1/orgs/{{orgId}}/clusters/{{cluster_id}}",
-              "host": [
-                "{{url}}"
-              ],
-              "path": [
-                "api",
-                "v1",
-                "orgs",
-                "{{orgId}}",
-                "clusters",
-                "{{cluster_id}}"
-              ]
-            },
-            "description": "Delete a K8S cluster from the cloud, cleans up resources"
-          },
-          "response": []
-        },
-        {
-          "name": "Get cluster status",
-          "event": [
-            {
-              "listen": "test",
-              "script": {
-                "id": "2918cae2-a5f9-47c2-979b-bfaf1152fdaf",
-                "type": "text/javascript",
-                "exec": [
-                  "if (responseCode.code === 200) {",
-                  "    tests[\"Response Code 200\"] = responseCode.code == 200;",
-                  "",
-                  "    pm.environment.set(\"timestampHeader\", new Date());",
-                  "    var dataJSON = JSON.parse(responseBody);",
-                  "    pm.environment.set(\"cluster_id\", dataJSON.id);",
-                  "    tests[\"Cluster ID: \" + dataJSON.id] = true;",
-                  "",
-                  "    tests[\"Valid id\"] = dataJSON.id == environment.cluster_id;",
-                  "",
-                  "    postman.setNextRequest(\"Cluster Status\");",
-                  "}",
-                  "else {",
-                  "    console.warn(\"Unknown  statusCode! -> \"+ responseCode.code );",
-                  "    tests[\"Unknown statusCode! -> \" + responseCode.code ] = false",
-                  "    console.warn(responseBody);",
-                  "    postman.setNextRequest(null);",
-                  "}",
-                  ""
-                ]
-              }
-            }
-          ],
-          "request": {
-            "method": "GET",
-            "header": [
-              {
-                "key": "Authorization",
-                "value": "Bearer {{token}}"
-              },
-              {
-                "key": "Content-Type",
-                "value": "application/json"
-              }
-            ],
-            "body": {
-              "mode": "raw",
-              "raw": ""
-            },
-            "url": {
-              "raw": "{{url}}/api/v1/orgs/{{orgId}}/clusters/{{cluster_id}}",
-              "host": [
-                "{{url}}"
-              ],
-              "path": [
-                "api",
-                "v1",
-                "orgs",
-                "{{orgId}}",
-                "clusters",
-                "{{cluster_id}}"
-              ]
-            },
-            "description": "Get cluster details"
-          },
-          "response": []
-        },
-        {
-          "name": "Fetch cluster Details",
-          "event": [
-            {
-              "listen": "test",
-              "script": {
-                "id": "2918cae2-a5f9-47c2-979b-bfaf1152fdaf",
-                "type": "text/javascript",
-                "exec": [
-                  "if (responseCode.code === 200) {",
-                  "    tests[\"Response Code 200\"] = responseCode.code == 200;",
-                  "",
-                  "    pm.environment.set(\"timestampHeader\", new Date());",
-                  "    var dataJSON = JSON.parse(responseBody);",
-                  "    pm.environment.set(\"cluster_id\", dataJSON.id);",
-                  "    tests[\"Cluster ID: \" + dataJSON.id] = true;",
-                  "",
-                  "    tests[\"Valid id\"] = dataJSON.id == environment.cluster_id;",
-                  "",
-                  "    postman.setNextRequest(\"Cluster Status\");",
-                  "}",
-                  "else {",
-                  "    console.warn(\"Unknown  statusCode! -> \"+ responseCode.code );",
-                  "    tests[\"Unknown statusCode! -> \" + responseCode.code ] = false",
-                  "    console.warn(responseBody);",
-                  "    postman.setNextRequest(null);",
-                  "}",
-                  ""
-                ]
-              }
-            }
-          ],
-          "request": {
-            "method": "GET",
-            "header": [
-              {
-                "key": "Authorization",
-                "value": "Bearer {{token}}"
-              },
-              {
-                "key": "Content-Type",
-                "value": "application/json"
-              }
-            ],
-            "body": {
-              "mode": "raw",
-              "raw": ""
-            },
-            "url": {
-              "raw": "{{url}}/api/v1/orgs/{{orgId}}/clusters/{{cluster_id}}/details",
-              "host": [
-                "{{url}}"
-              ],
-              "path": [
-                "api",
-                "v1",
-                "orgs",
-                "{{orgId}}",
-                "clusters",
-                "{{cluster_id}}",
-                "details"
-              ]
-            },
-            "description": "Get cluster details"
-          },
-          "response": []
-        },
-        {
-          "name": "Get cluster nodes",
-          "event": [
-            {
-              "listen": "test",
-              "script": {
-                "id": "9e432b4f-2978-46e4-bb33-ce37204dffae",
-                "type": "text/javascript",
-                "exec": [
-                  ""
-                ]
-              }
-            }
-          ],
-          "request": {
-            "method": "GET",
-            "header": [
-              {
-                "key": "Authorization",
-                "value": "Bearer {{token}}"
-              },
-              {
-                "key": "Content-Type",
-                "value": "application/json"
-              }
-            ],
-            "body": {
-              "mode": "raw",
-              "raw": ""
-            },
-            "url": {
-              "raw": "{{url}}/api/v1/orgs/{{orgId}}/clusters/{{cluster_id}}/nodes",
-              "host": [
-                "{{url}}"
-              ],
-              "path": [
-                "api",
-                "v1",
-                "orgs",
-                "{{orgId}}",
-                "clusters",
-                "{{cluster_id}}",
-                "nodes"
-              ]
-            },
-            "description": "Get cluster details"
-          },
-          "response": []
-        },
-        {
-          "name": "Cluster Config",
-          "event": [
-            {
-              "listen": "test",
-              "script": {
-                "type": "text/javascript",
-                "exec": [
-                  "",
-                  "if (responseCode.code === 200) {",
-                  "    tests[\"Response Code 200\"] = responseCode.code == 200;",
-                  "",
-                  "}",
-                  "else if (responseCode.code === 404) {",
-                  "    tests[\"Cluster Node Found!\"] = false",
-                  "    postman.setNextRequest(null);",
-                  "} else {",
-                  "    console.warn(\"Unknown  statusCode! -> \"+ responseCode.code );",
-                  "    tests[\"Unknown statusCode! -> \" + responseCode.code ] = false",
-                  "    postman.setNextRequest(null);",
-                  "",
-                  "    ",
-                  "}",
-                  " ",
-                  "",
-                  "",
-                  ""
-                ]
-              }
-            }
-          ],
-          "request": {
-            "method": "GET",
-            "header": [
-              {
-                "key": "Authorization",
-                "value": "Bearer {{token}}"
-              },
-              {
-                "key": "Content-Type",
-                "value": "application/json"
-              }
-            ],
-            "body": {
-              "mode": "urlencoded",
-              "urlencoded": [
-                {
-                  "key": "name",
-                  "type": "text",
-                  "value": "zeppelin-k8s-charts"
-                }
-              ]
-            },
-            "url": {
-              "raw": "{{url}}/api/v1/orgs/{{orgId}}/clusters/{{cluster_id}}/config",
-              "host": [
-                "{{url}}"
-              ],
-              "path": [
-                "api",
-                "v1",
-                "orgs",
-                "{{orgId}}",
-                "clusters",
-                "{{cluster_id}}",
-                "config"
-              ]
-            },
-            "description": "Get the cluster configuration file"
-          },
-          "response": []
-        },
-        {
-          "name": "Cluster Public Endpoints",
-          "event": [
-            {
-              "listen": "test",
-              "script": {
-                "type": "text/javascript",
-                "exec": [
-                  "",
-                  "if (responseCode.code === 200) {",
-                  "    tests[\"Response Code 200\"] = responseCode.code == 200;",
-                  "}"
-                ]
-              }
-            }
-          ],
-          "request": {
-            "method": "GET",
-            "header": [
-              {
-                "key": "Authorization",
-                "value": "Bearer {{token}}"
-              },
-              {
-                "key": "Content-Type",
-                "value": "application/x-www-form-urlencoded"
-              }
-            ],
-            "body": {
-              "mode": "urlencoded",
-              "urlencoded": [
-                {
-                  "key": "name",
-                  "type": "text",
-                  "value": "zeppelin-k8s-charts"
-                }
-              ]
-            },
-            "url": {
-              "raw": "{{url}}/api/v1/orgs/{{orgId}}/clusters/{{cluster_id}}/endpoints",
-              "host": [
-                "{{url}}"
-              ],
-              "path": [
-                "api",
-                "v1",
-                "orgs",
-                "{{orgId}}",
-                "clusters",
-                "{{cluster_id}}",
-                "endpoints"
-              ]
-            },
-            "description": "List cluster public endpoints"
-          },
-          "response": []
-        },
-        {
-          "name": "Cluster API endpoints",
-          "event": [
-            {
-              "listen": "test",
-              "script": {
-                "type": "text/javascript",
-                "exec": [
-                  "",
-                  "if (responseCode.code === 200) {",
-                  "    tests[\"Response Code 200\"] = responseCode.code == 200;",
-                  "}"
-                ]
-              }
-            }
-          ],
-          "request": {
-            "method": "GET",
-            "header": [
-              {
-                "key": "Authorization",
-                "value": "Bearer {{token}}"
-              },
-              {
-                "key": "Content-Type",
-                "value": "application/x-www-form-urlencoded"
-              }
-            ],
-            "body": {
-              "mode": "urlencoded",
-              "urlencoded": [
-                {
-                  "key": "name",
-                  "type": "text",
-                  "value": "zeppelin-k8s-charts"
-                }
-              ]
-            },
-            "url": {
-              "raw": "{{url}}/api/v1/orgs/{{orgId}}/clusters/{{cluster_id}}/apiendpoint",
-              "host": [
-                "{{url}}"
-              ],
-              "path": [
-                "api",
-                "v1",
-                "orgs",
-                "{{orgId}}",
-                "clusters",
-                "{{cluster_id}}",
-                "apiendpoint"
-              ]
-            },
-            "description": "List cluster public endpoints"
-          },
-          "response": []
-        },
-        {
-          "name": "Update monitoring",
-          "event": [
-            {
-              "listen": "test",
-              "script": {
-                "type": "text/javascript",
-                "exec": [
-                  "",
-                  "if (responseCode.code === 200) {",
-                  "    tests[\"Response Code 200\"] = responseCode.code == 200;",
-                  "}"
-                ]
-              }
-            }
-          ],
-          "request": {
-            "method": "POST",
-            "header": [
-              {
-                "key": "Authorization",
-                "value": "Bearer {{token}}"
-              },
-              {
-                "key": "Content-Type",
-                "value": "application/x-www-form-urlencoded"
-              }
-            ],
-            "body": {
-              "mode": "urlencoded",
-              "urlencoded": [
-                {
-                  "key": "name",
-                  "type": "text",
-                  "value": "zeppelin-k8s-charts"
-                }
-              ]
-            },
-            "url": {
-              "raw": "{{url}}/api/v1/orgs/{{orgId}}/clusters/{{cluster_id}}/monitoring",
-              "host": [
-                "{{url}}"
-              ],
-              "path": [
-                "api",
-                "v1",
-                "orgs",
-                "{{orgId}}",
-                "clusters",
-                "{{cluster_id}}",
-                "monitoring"
-              ]
-            },
-            "description": "List cluster public endpoints"
-          },
-          "response": []
-        },
-        {
-          "name": "Cluster Status",
-          "event": [
-            {
-              "listen": "test",
-              "script": {
-                "id": "90935d8f-b035-4e4b-aabe-bb1018ae4944",
-                "type": "text/javascript",
-                "exec": [
-                  "",
-                  "if (responseCode.code === 200) {",
-                  "    tests[\"Response Code 200\"] = responseCode.code == 200;",
-                  "     postman.setNextRequest(\"Cluster Info\");",
-                  "",
-                  "} else if (responseCode.code === 404 || responseCode.code === 503 )  {",
-                  "    console.log(\"Waiting...\" );",
-                  "    postman.setNextRequest(\"Delay Response 1\");",
-                  "} else {",
-                  "    console.warn(\"Unknown  statusCode! -> \"+ responseCode.code );",
-                  "    tests[\"Unknown statusCode! -> \" + responseCode.code ] = false",
-                  "    postman.setNextRequest(null);",
-                  "    ",
-                  "}",
-                  " ",
-                  "",
-                  "",
-                  ""
-                ]
-              }
-            }
-          ],
-          "request": {
-            "method": "HEAD",
-            "header": [
-              {
-                "key": "Authorization",
-                "value": "Bearer {{token}}"
-              },
-              {
-                "key": "Content-Type",
-                "value": "application/json"
-              }
-            ],
-            "body": {
-              "mode": "raw",
-              "raw": ""
-            },
-            "url": {
-              "raw": "{{url}}/api/v1/orgs/{{orgId}}/clusters/{{cluster_id}}",
-              "host": [
-                "{{url}}"
-              ],
-              "path": [
-                "api",
-                "v1",
-                "orgs",
-                "{{orgId}}",
-                "clusters",
-                "{{cluster_id}}"
-              ]
-            },
-            "description": "Get cluster status"
-          },
-          "response": []
-        }
-      ]
-    },
-    {
-      "name": "Deployments",
-      "description": null,
-      "item": [
-        {
-          "name": "Deployment Create",
-          "event": [
-            {
-              "listen": "test",
-              "script": {
-                "type": "text/javascript",
-                "exec": [
-                  "if (responseCode.code === 201) {",
-                  "    tests[\"Response Code 201\"] = responseCode.code == 201;",
-                  "    var dataJSON = JSON.parse(responseBody);",
-                  "",
-                  "    pm.environment.set(\"deployment_name\", dataJSON.release_name);",
-                  "",
-                  "} else {",
-                  "    console.warn(\"Unknown  statusCode! -> \"+ responseCode.code );",
-                  "    tests[\"Unknown statusCode! -> \" + responseCode.code ] = false",
-                  "    postman.setNextRequest(null);",
-                  "}",
-                  ""
-                ]
-              }
-            }
-          ],
-          "request": {
-            "method": "POST",
-            "header": [
-              {
-                "key": "Authorization",
-                "value": "Bearer {{token}}"
-              },
-              {
-                "key": "Content-Type",
-                "value": "application/json"
-              }
-            ],
-            "body": {
-              "mode": "raw",
-              "raw": "{\n\t\"name\": \"banzaicloud-stable/drone\",\n\t\"values\": {\n\t\t\"server\": {\n\t\t\t\"persistentVolume\": {\n\t\t\t\t\"enabled\": false\n\t\t\t}\n\t\t}\n\t}\n}"
-            },
-            "url": {
-              "raw": "{{url}}/api/v1/orgs/{{orgId}}/clusters/{{cluster_id}}/deployments",
-              "host": [
-                "{{url}}"
-              ],
-              "path": [
-                "api",
-                "v1",
-                "orgs",
-                "{{orgId}}",
-                "clusters",
-                "{{cluster_id}}",
-                "deployments"
-              ]
-            },
-            "description": "Create a helm deployment"
-          },
-          "response": []
-        },
-        {
-          "name": "Deployment Create Fake APP",
-          "event": [
-            {
-              "listen": "test",
-              "script": {
-                "type": "text/javascript",
-                "exec": [
-                  "",
-                  "if (responseCode.code === 404) {",
-                  "    tests[\"Response Code 404\"] = responseCode.code == 404;",
-                  "    var dataJSON = JSON.parse(responseBody);",
-                  "    ",
-                  "    console.log(dataJSON)",
-                  "    tests[\"Valid Message\"] = /^Error loading chart: stat \\/opt\\/helm\\/.*.no such file or directory$/.test(dataJSON.message);",
-                  "    tests[\"Valid code\"] = dataJSON.status == \"404\";",
-                  "",
-                  "} else {",
-                  "    console.warn(\"Unknown  statusCode! -> \"+ responseCode.code );",
-                  "    tests[\"Unknown statusCode! -> \" + responseCode.code ] = false",
-                  "    postman.setNextRequest(null);",
-                  "",
-                  "}",
-                  " ",
-                  "",
-                  "",
-                  ""
-                ]
-              }
-            }
-          ],
-          "request": {
-            "method": "POST",
-            "header": [
-              {
-                "key": "Authorization",
-                "value": "Bearer {{token}}"
-              },
-              {
-                "key": "Content-Type",
-                "value": "application/json"
-              }
-            ],
-            "body": {
-              "mode": "raw",
-              "raw": "{\"name\": \"pokol_app\"}"
-            },
-            "url": {
-              "raw": "{{url}}/api/v1/orgs/{{orgId}}/clusters/{{cluster_id}}/deployments",
-              "host": [
-                "{{url}}"
-              ],
-              "path": [
-                "api",
-                "v1",
-                "orgs",
-                "{{orgId}}",
-                "clusters",
-                "{{cluster_id}}",
-                "deployments"
-              ]
-            },
-            "description": "Create a helm deployment"
-          },
-          "response": []
-        },
-        {
-          "name": "List Deployment",
-          "event": [
-            {
-              "listen": "test",
-              "script": {
-                "id": "c45ecb31-d574-4ddf-aaa5-ae2d554e0832",
-                "type": "text/javascript",
-                "exec": [
-                  "if (responseCode.code === 200) {",
-                  "    tests[\"Response Code 200\"] = responseCode.code == 200;",
-                  "} else {",
-                  "    console.warn(\"Unknown  statusCode! -> \"+ responseCode.code );",
-                  "    tests[\"Unknown statusCode! -> \" + responseCode.code ] = false",
-                  "    postman.setNextRequest(null);",
-                  "}",
-                  ""
-                ]
-              }
-            }
-          ],
-          "request": {
-            "method": "GET",
-            "header": [
-              {
-                "key": "Authorization",
-                "value": "Bearer {{token}}"
-              },
-              {
-                "key": "Content-Type",
-                "value": "application/json"
-              }
-            ],
-            "body": {
-              "mode": "raw",
-              "raw": "{\"name\": \"banzaicloud-stable/drone\"}"
-            },
-            "url": {
-              "raw": "{{url}}/api/v1/orgs/{{orgId}}/clusters/{{cluster_id}}/deployments",
-              "host": [
-                "{{url}}"
-              ],
-              "path": [
-                "api",
-                "v1",
-                "orgs",
-                "{{orgId}}",
-                "clusters",
-                "{{cluster_id}}",
-                "deployments"
-              ]
-            },
-            "description": "List helm deployment"
-          },
-          "response": []
-        },
-        {
-          "name": "Deployment Init Status",
-          "event": [
-            {
-              "listen": "test",
-              "script": {
-                "type": "text/javascript",
-                "exec": [
-                  "",
-                  "if (responseCode.code === 200) {",
-                  "    tests[\"Response Code 200\"] = responseCode.code == 200;",
-                  "",
-                  "} else if (responseCode.code === 404 || responseCode.code === 503 )  {",
-                  "    console.log(\"Waiting...\" );",
-                  "    postman.setNextRequest(\"Delay Response 2\");",
-                  "} else {",
-                  "    console.warn(\"Unknown  statusCode! -> \"+ responseCode.code );",
-                  "    tests[\"Unknown statusCode! -> \" + responseCode.code ] = false",
-                  "    console.warn(responseBody);",
-                  "    postman.setNextRequest(null);",
-                  "    ",
-                  "}",
-                  " ",
-                  "",
-                  "",
-                  ""
-                ]
-              }
-            }
-          ],
-          "request": {
-            "method": "HEAD",
-            "header": [
-              {
-                "key": "Authorization",
-                "value": "Bearer {{token}}"
-              },
-              {
-                "key": "Content-Type",
-                "value": "application/json"
-              }
-            ],
-            "body": {
-              "mode": "raw",
-              "raw": ""
-            },
-            "url": {
-              "raw": "{{url}}/api/v1/orgs/{{orgId}}/clusters/{{cluster_id}}/deployments",
-              "host": [
-                "{{url}}"
-              ],
-              "path": [
-                "api",
-                "v1",
-                "orgs",
-                "{{orgId}}",
-                "clusters",
-                "{{cluster_id}}",
-                "deployments"
-              ]
-            },
-            "description": "Get deployment status"
-          },
-          "response": []
-        }
-      ]
-    },
-    {
-      "name": "Deployment",
-      "description": null,
-      "item": [
-        {
-          "name": "Deployment app Status",
-          "event": [
-            {
-              "listen": "test",
-              "script": {
-                "type": "text/javascript",
-                "exec": [
-                  "",
-                  "if (responseCode.code === 200) {",
-                  "    tests[\"Response Code 200\"] = responseCode.code == 200;",
-                  "",
-                  "} else if (responseCode.code === 404 || responseCode.code === 503 )  {",
-                  "    console.log(\"Waiting...\" );",
-                  "    postman.setNextRequest(\"Delay Response 3\");",
-                  "} else {",
-                  "    console.warn(\"Unknown  statusCode! -> \"+ responseCode.code );",
-                  "    tests[\"Unknown statusCode! -> \" + responseCode.code ] = false",
-                  "    console.warn(responseBody);",
-                  "    postman.setNextRequest(null);",
-                  "    ",
-                  "}",
-                  " ",
-                  "",
-                  "",
-                  ""
-                ]
-              }
-            }
-          ],
-          "request": {
-            "method": "HEAD",
-            "header": [
-              {
-                "key": "Authorization",
-                "value": "Bearer {{token}}"
-              },
-              {
-                "key": "Content-Type",
-                "value": "application/json"
-              }
-            ],
-            "body": {
-              "mode": "raw",
-              "raw": ""
-            },
-            "url": {
-              "raw": "{{url}}/api/v1/orgs/{{orgId}}/clusters/{{cluster_id}}/deployments/{{deployment_name}}",
-              "host": [
-                "{{url}}"
-              ],
-              "path": [
-                "api",
-                "v1",
-                "orgs",
-                "{{orgId}}",
-                "clusters",
-                "{{cluster_id}}",
-                "deployments",
-                "{{deployment_name}}"
-              ]
-            },
-            "description": "Get deployment app status"
-          },
-          "response": []
-        },
-        {
-          "name": "Deployment Upgrade",
-          "event": [
-            {
-              "listen": "test",
-              "script": {
-                "id": "5938dc81-a51b-4ecf-969b-b147bf96ce59",
-                "type": "text/javascript",
-                "exec": [
-                  "if (responseCode.code === 501) {",
-                  "    tests[\"Response Code 501\"] = responseCode.code == 501;",
-                  "} else {",
-                  "    console.warn(\"Unknown  statusCode! -> \"+ responseCode.code );",
-                  "    tests[\"Unknown statusCode! -> \" + responseCode.code ] = false",
-                  "    postman.setNextRequest(null);",
-                  "",
-                  "}"
-                ]
-              }
-            }
-          ],
-          "request": {
-            "method": "PUT",
-            "header": [
-              {
-                "key": "Authorization",
-                "value": "Bearer {{token}}"
-              },
-              {
-                "key": "Content-Type",
-                "value": "application/x-www-form-urlencoded"
-              }
-            ],
-            "body": {
-              "mode": "raw",
-              "raw": ""
-            },
-            "url": {
-              "raw": "{{url}}/api/v1/orgs/{{orgId}}/clusters/{{cluster_id}}/deployments/{{deployment_name}}",
-              "host": [
-                "{{url}}"
-              ],
-              "path": [
-                "api",
-                "v1",
-                "orgs",
-                "{{orgId}}",
-                "clusters",
-                "{{cluster_id}}",
-                "deployments",
-                "{{deployment_name}}"
-              ]
-            },
-            "description": "Upgrades an existing deployment"
-          },
-          "response": []
-        },
-        {
-          "name": "Deployment Delete ",
-          "event": [
-            {
-              "listen": "test",
-              "script": {
-                "id": "04be7a1d-e73b-435f-8f58-a43bfd7b77ff",
-                "type": "text/javascript",
-                "exec": [
-                  "",
-                  "if (responseCode.code === 200) {",
-                  "    tests[\"Response Code 200\"] = responseCode.code == 200;",
-                  "    ",
-                  "    var dataJSON = JSON.parse(responseBody);",
-                  "    console.log(dataJSON)",
-                  "    tests[\"Valid status\"] = dataJSON.status == 200;",
-                  "    tests[\"Valid message\"] = dataJSON.message == \"Deployment deleted!\";",
-                  "    tests[\"Valid name\"] = dataJSON.name == environment.deployment_name;",
-                  "",
-                  "} else {",
-                  "    console.warn(\"Unknown  statusCode! -> \"+ responseCode.code );",
-                  "    tests[\"Unknown statusCode! -> \" + responseCode.code ] = false",
-                  "    postman.setNextRequest(null);",
-                  "",
-                  "}",
-                  " "
-                ]
-              }
-            }
-          ],
-          "request": {
-            "method": "DELETE",
-            "header": [
-              {
-                "key": "Authorization",
-                "value": "Bearer {{token}}"
-              },
-              {
-                "key": "Content-Type",
-                "value": "application/x-www-form-urlencoded"
-              }
-            ],
-            "body": {
-              "mode": "raw",
-              "raw": ""
-            },
-            "url": {
-              "raw": "{{url}}/api/v1/orgs/{{orgId}}/clusters/{{cluster_id}}/deployments/{{deployment_name}}",
-              "host": [
-                "{{url}}"
-              ],
-              "path": [
-                "api",
-                "v1",
-                "orgs",
-                "{{orgId}}",
-                "clusters",
-                "{{cluster_id}}",
-                "deployments",
-                "{{deployment_name}}"
-              ]
-            },
-            "description": "Delete Deployment\n"
-          },
-          "response": []
-        },
-        {
-          "name": "Deployment Delete  FakeAPP",
-          "event": [
-            {
-              "listen": "test",
-              "script": {
-                "id": "a593fab0-d03e-4681-a36a-f5053cde21fb",
-                "type": "text/javascript",
-                "exec": [
-                  "if (responseCode.code === 400) {",
-                  "    tests[\"Response Code 400\"] = responseCode.code == 400;",
-                  "    ",
-                  "    var dataJSON = JSON.parse(responseBody);",
-                  "    console.log(dataJSON)",
-                  "    tests[\"Valid code\"] = dataJSON.code == 400;",
-                  "    tests[\"Valid message\"] = dataJSON.message == \"Error deleting deployment\";",
-                  "",
-                  "} else {",
-                  "    console.warn(\"Unknown  statusCode! -> \"+ responseCode.code );",
-                  "    tests[\"Unknown statusCode! -> \" + responseCode.code ] = false",
-                  "    postman.setNextRequest(null);",
-                  "",
-                  "}"
-                ]
-              }
-            }
-          ],
-          "request": {
-            "method": "DELETE",
-            "header": [
-              {
-                "key": "Authorization",
-                "value": "Bearer {{token}}"
-              },
-              {
-                "key": "Content-Type",
-                "value": "application/x-www-form-urlencoded"
-              }
-            ],
-            "body": {
-              "mode": "raw",
-              "raw": ""
-            },
-            "url": {
-              "raw": "{{url}}/api/v1/orgs/{{orgId}}/clusters/{{cluster_id}}/deployments/pokollll-appp",
-              "host": [
-                "{{url}}"
-              ],
-              "path": [
-                "api",
-                "v1",
-                "orgs",
-                "{{orgId}}",
-                "clusters",
-                "{{cluster_id}}",
-                "deployments",
-                "pokollll-appp"
-              ]
-            },
-            "description": "Delete Deployment\n"
-          },
-          "response": []
-        }
-      ]
-    },
-    {
-      "name": "Profiles",
-      "description": null,
-      "item": [
-        {
-          "name": "Create Profile AWS",
-          "event": [
-            {
-              "listen": "test",
-              "script": {
-                "id": "6795b382-1ed8-42ca-8aa9-ffebb2f585dd",
-                "type": "text/javascript",
-                "exec": [
-                  "if (responseCode.code === 201) {",
-                  "    tests[\"Response Code 201\"] = responseCode.code == 201;",
-                  "} else {",
-                  "    console.warn(\"Unknown  statusCode! -> \"+ responseCode.code );",
-                  "    tests[\"Unknown statusCode! -> \" + responseCode.code ] = false",
-                  "    console.warn(responseBody);",
-                  "    postman.setNextRequest(null);",
-                  "}",
-                  ""
-                ]
-              }
-            }
-          ],
-          "request": {
-            "method": "POST",
-            "header": [
-              {
-                "key": "Authorization",
-                "value": "Bearer {{token}}"
-              },
-              {
-                "key": "Content-Type",
-                "value": "application/json"
-              }
-            ],
-            "body": {
-              "mode": "raw",
-              "raw": "{\n\t\"name\": \"{{profile_name}}\",\n\t\"location\": \"eu-west-1\",\n\t\"cloud\": \"amazon\",\n\t\"properties\": {\n\t\t\"amazon\": {\n\t\t\t\"master\": {\n\t\t\t\t\"instanceType\": \"m4.xlarge\",\n\t\t\t\t\"image\": \"ami-16bfeb6f\"\n\t\t\t},\n\t\t\t\"nodePools\": {\n\t\t\t\t\"pool1\": {\n\t\t\t\t\t\"instanceType\": \"m4.xlarge\",\n\t\t\t\t\t\"spotPrice\": \"0.2\",\n\t\t\t\t\t\"minCount\": 1,\n\t\t\t\t\t\"maxCount\": 2,\n\t\t\t\t\t\"image\": \"ami-16bfeb6f\"\n\t\t\t\t}\n\t\t\t}\n\t\t}\n\t}\n}"
-            },
-            "url": {
-              "raw": "{{url}}/api/v1/orgs/{{orgId}}/profiles/cluster",
-              "host": [
-                "{{url}}"
-              ],
-              "path": [
-                "api",
-                "v1",
-                "orgs",
-                "{{orgId}}",
-                "profiles",
-                "cluster"
-              ]
-            },
-            "description": "Create an Amazon Web Services profile"
-          },
-          "response": []
-        },
-        {
-          "name": "Create Profile AKS",
-          "event": [
-            {
-              "listen": "test",
-              "script": {
-                "id": "6795b382-1ed8-42ca-8aa9-ffebb2f585dd",
-                "type": "text/javascript",
-                "exec": [
-                  "if (responseCode.code === 201) {",
-                  "    tests[\"Response Code 201\"] = responseCode.code == 201;",
-                  "} else {",
-                  "    console.warn(\"Unknown  statusCode! -> \"+ responseCode.code );",
-                  "    tests[\"Unknown statusCode! -> \" + responseCode.code ] = false",
-                  "    console.warn(responseBody);",
-                  "    postman.setNextRequest(null);",
-                  "}",
-                  ""
-                ]
-              }
-            }
-          ],
-          "request": {
-            "method": "POST",
-            "header": [
-              {
-                "key": "Authorization",
-                "value": "Bearer {{token}}"
-              },
-              {
-                "key": "Content-Type",
-                "value": "application/json"
-              }
-            ],
-            "body": {
-              "mode": "raw",
-              "raw": "{\n\t\"name\": \"{{profile_name}}\",\n\t\"location\": \"westeurope\",\n\t\"cloud\": \"azure\",\n\t\"properties\": {\n\t\t\"azure\": {\n\t\t\t\"kubernetesVersion\": \"1.9.2\",\n\t\t\t\"nodePools\": {\n\t\t\t\t\"pool1\": {\n\t\t\t\t\t\"count\": 1,\n\t\t\t\t\t\"nodeInstanceType\": \"Standard_D2_v2\"\n\t\t\t\t},\n\t\t\t\t\"pool2\": {\n\t\t\t\t\t\"count\": 2,\n\t\t\t\t\t\"nodeInstanceType\": \"Standard_D2_v2\"\n\t\t\t\t}\n\t\t\t}\n\t\t}\n\t}\n}"
-            },
-            "url": {
-              "raw": "{{url}}/api/v1/orgs/{{orgId}}/profiles/cluster",
-              "host": [
-                "{{url}}"
-              ],
-              "path": [
-                "api",
-                "v1",
-                "orgs",
-                "{{orgId}}",
-                "profiles",
-                "cluster"
-              ]
-            },
-            "description": "Create an Azure Container Service profile"
-          },
-          "response": []
-        },
-        {
-          "name": "Create Profile GKE",
-          "event": [
-            {
-              "listen": "test",
-              "script": {
-                "id": "6795b382-1ed8-42ca-8aa9-ffebb2f585dd",
-                "type": "text/javascript",
-                "exec": [
-                  "if (responseCode.code === 201) {",
-                  "    tests[\"Response Code 201\"] = responseCode.code == 201;",
-                  "} else {",
-                  "    console.warn(\"Unknown  statusCode! -> \"+ responseCode.code );",
-                  "    tests[\"Unknown statusCode! -> \" + responseCode.code ] = false",
-                  "    console.warn(responseBody);",
-                  "    postman.setNextRequest(null);",
-                  "}",
-                  ""
-                ]
-              }
-            }
-          ],
-          "request": {
-            "method": "POST",
-            "header": [
-              {
-                "key": "Authorization",
-                "value": "Bearer {{token}}"
-              },
-              {
-                "key": "Content-Type",
-                "value": "application/json"
-              }
-            ],
-            "body": {
-              "mode": "raw",
-              "raw": "{\n    \"name\": \"{{profile_name}}\",\n    \"location\": \"us-central1-a\",\n    \"cloud\": \"google\",\n    \"properties\": {\n        \"google\": {\n            \"master\":{\n                \"version\":\"1.9.4-gke.1\"\n            },\n            \"nodeVersion\":\"1.9.4-gke.1\",\n            \"nodePools\": {\n                \"pool1\": {\n                    \"count\": 1,\n                    \"nodeInstanceType\": \"n1-standard-2\"\n                },\n                \"pool2\": {\n                    \"count\": 2,\n                    \"nodeInstanceType\": \"n1-standard-2\"\n                }\n            }\n        }\n    }\n}"
-            },
-            "url": {
-              "raw": "{{url}}/api/v1/orgs/{{orgId}}/profiles/cluster",
-              "host": [
-                "{{url}}"
-              ],
-              "path": [
-                "api",
-                "v1",
-                "orgs",
-                "{{orgId}}",
-                "profiles",
-                "cluster"
-              ]
-            },
-            "description": "Create a Google Kubernetes Engine profile"
-          },
-          "response": []
-        },
-        {
-          "name": "Update Profile AWS",
-          "event": [
-            {
-              "listen": "test",
-              "script": {
-                "id": "6795b382-1ed8-42ca-8aa9-ffebb2f585dd",
-                "type": "text/javascript",
-                "exec": [
-                  "if (responseCode.code === 201) {",
-                  "    tests[\"Response Code 201\"] = responseCode.code == 201;",
-                  "} else {",
-                  "    console.warn(\"Unknown  statusCode! -> \"+ responseCode.code );",
-                  "    tests[\"Unknown statusCode! -> \" + responseCode.code ] = false",
-                  "    console.warn(responseBody);",
-                  "    postman.setNextRequest(null);",
-                  "}",
-                  ""
-                ]
-              }
-            }
-          ],
-          "request": {
-            "method": "PUT",
-            "header": [
-              {
-                "key": "Authorization",
-                "value": "Bearer {{token}}"
-              },
-              {
-                "key": "Content-Type",
-                "value": "application/json"
-              }
-            ],
-            "body": {
-              "mode": "raw",
-              "raw": "{\n  \"name\": \"{{profile_name}}\",\n  \"location\": \"eu-west-1\",\n  \"cloud\": \"amazon\",\n  \"nodeInstanceType\": \"m4.xlarge\",\n  \"properties\": {\n    \"amazon\": {\n      \"master\": {\n        \"instanceType\": \"m4.xlarge\",\n        \"image\": \"ami-16bfeb6f\"\n      },\n      \"node\": {\n        \"spotPrice\": \"0.2\",\n        \"minCount\": 2,\n        \"maxCount\": 4,\n        \"image\": \"ami-16bfeb6f\"\n      }\n    }\n  }\n}"
-            },
-            "url": {
-              "raw": "{{url}}/api/v1/orgs/{{orgId}}/profiles/cluster",
-              "host": [
-                "{{url}}"
-              ],
-              "path": [
-                "api",
-                "v1",
-                "orgs",
-                "{{orgId}}",
-                "profiles",
-                "cluster"
-              ]
-            },
-            "description": "Update an existing Amazon Web Services profile"
-          },
-          "response": []
-        },
-        {
-          "name": "Update Profile AKS",
-          "event": [
-            {
-              "listen": "test",
-              "script": {
-                "id": "6795b382-1ed8-42ca-8aa9-ffebb2f585dd",
-                "type": "text/javascript",
-                "exec": [
-                  "if (responseCode.code === 201) {",
-                  "    tests[\"Response Code 201\"] = responseCode.code == 201;",
-                  "} else {",
-                  "    console.warn(\"Unknown  statusCode! -> \"+ responseCode.code );",
-                  "    tests[\"Unknown statusCode! -> \" + responseCode.code ] = false",
-                  "    console.warn(responseBody);",
-                  "    postman.setNextRequest(null);",
-                  "}",
-                  ""
-                ]
-              }
-            }
-          ],
-          "request": {
-            "method": "PUT",
-            "header": [
-              {
-                "key": "Authorization",
-                "value": "Bearer {{token}}"
-              },
-              {
-                "key": "Content-Type",
-                "value": "application/json"
-              }
-            ],
-            "body": {
-              "mode": "raw",
-              "raw": "{\n\t\"name\": \"{{profile_name}}\",\n\t\"location\": \"westeurope\",\n\t\"cloud\": \"azure\",\n\t\"properties\": {\n\t\t\"azure\": {\n\t\t\t\"kubernetesVersion\": \"1.9.2\",\n\t\t\t\"nodePools\": {\n\t\t\t\t\"pool1\": {\n\t\t\t\t\t\"count\": 2,\n\t\t\t\t\t\"nodeInstanceType\": \"Standard_D2_v2\"\n\t\t\t\t}\n\t\t\t}\n\t\t}\n\t}\n}"
-            },
-            "url": {
-              "raw": "{{url}}/api/v1/orgs/{{orgId}}/profiles/cluster",
-              "host": [
-                "{{url}}"
-              ],
-              "path": [
-                "api",
-                "v1",
-                "orgs",
-                "{{orgId}}",
-                "profiles",
-                "cluster"
-              ]
-            },
-            "description": "Update an existing Azure Container Service profile"
-          },
-          "response": []
-        },
-        {
-          "name": "Update Profile GKE",
-          "event": [
-            {
-              "listen": "test",
-              "script": {
-                "id": "6795b382-1ed8-42ca-8aa9-ffebb2f585dd",
-                "type": "text/javascript",
-                "exec": [
-                  "if (responseCode.code === 201) {",
-                  "    tests[\"Response Code 201\"] = responseCode.code == 201;",
-                  "} else {",
-                  "    console.warn(\"Unknown  statusCode! -> \"+ responseCode.code );",
-                  "    tests[\"Unknown statusCode! -> \" + responseCode.code ] = false",
-                  "    console.warn(responseBody);",
-                  "    postman.setNextRequest(null);",
-                  "}",
-                  ""
-                ]
-              }
-            }
-          ],
-          "request": {
-            "method": "PUT",
-            "header": [
-              {
-                "key": "Authorization",
-                "value": "Bearer {{token}}"
-              },
-              {
-                "key": "Content-Type",
-                "value": "application/json"
-              }
-            ],
-            "body": {
-              "mode": "raw",
-              "raw": "{\n    \"name\": \"{{profile_name}}\",\n    \"location\": \"us-central1-a\",\n    \"cloud\": \"google\",\n    \"properties\": {\n        \"google\": {\n            \"master\":{\n                \"version\":\"1.9.4-gke.1\"\n            },\n            \"nodeVersion\":\"1.9.4-gke.1\",\n            \"nodePools\": {\n                \"pool2\": {\n                    \"count\": 2,\n                    \"nodeInstanceType\": \"n1-standard-2\"\n                }\n            }\n        }\n    }\n}"
-            },
-            "url": {
-              "raw": "{{url}}/api/v1/orgs/{{orgId}}/profiles/cluster",
-              "host": [
-                "{{url}}"
-              ],
-              "path": [
-                "api",
-                "v1",
-                "orgs",
-                "{{orgId}}",
-                "profiles",
-                "cluster"
-              ]
-            },
-            "description": "Update an existing Google Kubernetes Engine profile"
-          },
-          "response": []
-        },
-        {
-          "name": "List profiles",
-          "event": [
-            {
-              "listen": "test",
-              "script": {
-                "id": "3bbc178d-32ee-487c-8c4a-e6b0970ad765",
-                "type": "text/javascript",
-                "exec": [
-                  "if (responseCode.code === 200) {",
-                  "    tests[\"Response Code 200\"] = responseCode.code == 200;",
-                  "} else {",
-                  "    console.warn(\"Unknown  statusCode! -> \"+ responseCode.code );",
-                  "    tests[\"Unknown statusCode! -> \" + responseCode.code ] = false",
-                  "    console.warn(responseBody);",
-                  "    postman.setNextRequest(null);",
-                  "}",
-                  ""
-                ]
-              }
-            }
-          ],
-          "request": {
-            "method": "GET",
-            "header": [
-              {
-                "key": "Authorization",
-                "value": "Bearer {{token}}"
-              },
-              {
-                "key": "Content-Type",
-                "value": "application/json"
-              }
-            ],
-            "body": {
-              "mode": "raw",
-              "raw": ""
-            },
-            "url": {
-              "raw": "{{url}}/api/v1/orgs/{{orgId}}/profiles/cluster/{{cloud_type}}",
-              "host": [
-                "{{url}}"
-              ],
-              "path": [
-                "api",
-                "v1",
-                "orgs",
-                "{{orgId}}",
-                "profiles",
-                "cluster",
-                "{{cloud_type}}"
-              ]
-            },
-            "description": "List the stored cluster profiles in pipeline"
-          },
-          "response": []
-        },
-        {
-          "name": "Delete profile",
-          "event": [
-            {
-              "listen": "test",
-              "script": {
-                "id": "588d0d18-2f62-4c19-a28d-2d77a92dfe01",
-                "type": "text/javascript",
-                "exec": [
-                  "if (responseCode.code === 200) {",
-                  "    tests[\"Response Code 200\"] = responseCode.code == 200;",
-                  "    postman.setNextRequest(\"List profiles\");",
-                  "} else {",
-                  "    console.warn(\"Unknown  statusCode! -> \"+ responseCode.code );",
-                  "    tests[\"Unknown statusCode! -> \" + responseCode.code ] = false",
-                  "    console.warn(responseBody);",
-                  "    postman.setNextRequest(null);",
-                  "}",
-                  ""
-                ]
-              }
-            }
-          ],
-          "request": {
-            "method": "DELETE",
-            "header": [
-              {
-                "key": "Authorization",
-                "value": "Bearer {{token}}"
-              }
-            ],
-            "body": {
-              "mode": "raw",
-              "raw": ""
-            },
-            "url": {
-              "raw": "{{url}}/api/v1/orgs/{{orgId}}/profiles/cluster/{{cloud_type}}/{{profile_name}}",
-              "host": [
-                "{{url}}"
-              ],
-              "path": [
-                "api",
-                "v1",
-                "orgs",
-                "{{orgId}}",
-                "profiles",
-                "cluster",
-                "{{cloud_type}}",
-                "{{profile_name}}"
-              ]
-            },
-            "description": "Delete an existing cluster profile"
-          },
-          "response": []
-        }
-      ]
-    },
-    {
-      "name": "Secrets",
-      "description": null,
-      "item": [
-        {
-          "name": "List secret",
-          "request": {
-            "method": "GET",
-            "header": [
-              {
-                "key": "Authorization",
-                "value": "Bearer {{token}}"
-              }
-            ],
-            "body": {
-              "mode": "raw",
-              "raw": ""
-            },
-            "url": {
-              "raw": "{{url}}/api/v1/orgs/{{orgId}}/secrets",
-              "host": [
-                "{{url}}"
-              ],
-              "path": [
-                "api",
-                "v1",
-                "orgs",
-                "{{orgId}}",
-                "secrets"
-              ]
-            }
-          },
-          "response": []
-        },
-        {
-          "name": "List secret with filters",
-          "request": {
-            "method": "GET",
-            "header": [
-              {
-                "key": "Authorization",
-                "value": "Bearer {{token}}"
-              }
-            ],
-            "body": {
-              "mode": "raw",
-              "raw": ""
-            },
-            "url": {
-              "raw": "{{url}}/api/v1/orgs/{{orgId}}/secrets?type={{secret_type}}&tag={{tag}}",
-              "host": [
-                "{{url}}"
-              ],
-              "path": [
-                "api",
-                "v1",
-                "orgs",
-                "{{orgId}}",
-                "secrets"
-              ],
-              "query": [
-                {
-                  "key": "type",
-                  "value": "{{secret_type}}"
-                },
-                {
-                  "key": "tag",
-                  "value": "{{tag}}"
-                }
-              ]
-            }
-          },
-          "response": []
-        },
-        {
-          "name": "List allowed secret types and required keys",
-          "request": {
-            "method": "GET",
-            "header": [
-              {
-                "key": "Authorization",
-                "value": "Bearer {{token}}"
-              }
-            ],
-            "body": {
-              "mode": "raw",
-              "raw": ""
-            },
-            "url": {
-              "raw": "{{url}}/api/v1/orgs/{{orgId}}/allowed/secrets",
-              "host": [
-                "{{url}}"
-              ],
-              "path": [
-                "api",
-                "v1",
-                "orgs",
-                "{{orgId}}",
-                "allowed",
-                "secrets"
-              ]
-            }
-          },
-          "response": []
-        },
-        {
-          "name": "Add secret AWS",
-          "event": [
-            {
-              "listen": "test",
-              "script": {
-                "id": "8b59ab87-f31f-49ef-aa73-c9ad2d6772ea",
-                "type": "text/javascript",
-                "exec": [
-                  "if (responseCode.code === 201) {",
-                  "    tests[\"Response Code 201\"] = responseCode.code == 201;",
-                  "",
-                  "    pm.environment.set(\"timestampHeader\", new Date());",
-                  "    var dataJSON = JSON.parse(responseBody);",
-                  "    pm.environment.set(\"secret_id\", dataJSON.secret_id);",
-                  "    tests[\"Secret ID: \" + dataJSON.secret_id] = true;",
-                  "} else {",
-                  "    console.warn(\"Unknown  statusCode! -> \"+ responseCode.code );",
-                  "    tests[\"Unknown statusCode! -> \" + responseCode.code ] = false",
-                  "    console.warn(responseBody);",
-                  "    postman.setNextRequest(null);",
-                  "}",
-                  ""
-                ]
-              }
-            }
-          ],
-          "request": {
-            "method": "POST",
-            "header": [
-              {
-                "key": "Authorization",
-                "value": "Bearer {{token}}"
-              },
-              {
-                "key": "Content-Type",
-                "value": "application/json"
-              }
-            ],
-            "body": {
-              "mode": "raw",
-              "raw": "{\n\t\"name\": \"My amazon secret\",\n\t\"type\": \"amazon\",\n\t\"values\": {\n\t\t\"AWS_ACCESS_KEY_ID\": \"{{AWS_ACCESS_KEY_ID}}\",\n\t\t\"AWS_SECRET_ACCESS_KEY\": \"{{AWS_SECRET_ACCESS_KEY}}\"\n\t}\n}"
-            },
-            "url": {
-              "raw": "{{url}}/api/v1/orgs/{{orgId}}/secrets",
-              "host": [
-                "{{url}}"
-              ],
-              "path": [
-                "api",
-                "v1",
-                "orgs",
-                "{{orgId}}",
-                "secrets"
-              ]
-            }
-          },
-          "response": []
-        },
-        {
-          "name": "Add secret AKS",
-          "event": [
-            {
-              "listen": "test",
-              "script": {
-                "id": "6196696f-c96b-4726-805a-f5334380d2ae",
-                "type": "text/javascript",
-                "exec": [
-                  "if (responseCode.code === 201) {",
-                  "    tests[\"Response Code 201\"] = responseCode.code == 201;",
-                  "",
-                  "    pm.environment.set(\"timestampHeader\", new Date());",
-                  "    var dataJSON = JSON.parse(responseBody);",
-                  "    pm.environment.set(\"secret_id\", dataJSON.secret_id);",
-                  "    tests[\"Secret ID: \" + dataJSON.secret_id] = true;",
-                  "} else {",
-                  "    console.warn(\"Unknown  statusCode! -> \"+ responseCode.code );",
-                  "    tests[\"Unknown statusCode! -> \" + responseCode.code ] = false",
-                  "    console.warn(responseBody);",
-                  "    postman.setNextRequest(null);",
-                  "}",
-                  ""
-                ]
-              }
-            }
-          ],
-          "request": {
-            "method": "POST",
-            "header": [
-              {
-                "key": "Authorization",
-                "value": "Bearer {{token}}"
-              },
-              {
-                "key": "Content-Type",
-                "value": "application/json"
-              }
-            ],
-            "body": {
-              "mode": "raw",
-              "raw": "{\n\t\"name\": \"My azure secret\",\n\t\"type\": \"azure\",\n\t\"values\": {\n\t\t\"AZURE_CLIENT_ID\": \"{{AZURE_CLIENT_ID}}\",\n\t\t\"AZURE_CLIENT_SECRET\": \"{{AZURE_CLIENT_SECRET}}\",\n\t\t\"AZURE_TENANT_ID\": \"{{AZURE_TENANT_ID}}\",\n\t\t\"AZURE_SUBSCRIPTION_ID\": \"{{AZURE_SUBSCRIPTION_ID}}\"\n\t}\n}"
-            },
-            "url": {
-              "raw": "{{url}}/api/v1/orgs/{{orgId}}/secrets",
-              "host": [
-                "{{url}}"
-              ],
-              "path": [
-                "api",
-                "v1",
-                "orgs",
-                "{{orgId}}",
-                "secrets"
-              ]
-            }
-          },
-          "response": []
-        },
-        {
-          "name": "Add secret GKE",
-          "event": [
-            {
-              "listen": "test",
-              "script": {
-                "id": "cb45eb73-c3d2-4c5a-a67f-e02bc754273d",
-                "type": "text/javascript",
-                "exec": [
-                  "if (responseCode.code === 201) {",
-                  "    tests[\"Response Code 201\"] = responseCode.code == 201;",
-                  "",
-                  "    pm.environment.set(\"timestampHeader\", new Date());",
-                  "    var dataJSON = JSON.parse(responseBody);",
-                  "    pm.environment.set(\"secret_id\", dataJSON.secret_id);",
-                  "    tests[\"Secret ID: \" + dataJSON.secret_id] = true;",
-                  "} else {",
-                  "    console.warn(\"Unknown  statusCode! -> \"+ responseCode.code );",
-                  "    tests[\"Unknown statusCode! -> \" + responseCode.code ] = false",
-                  "    console.warn(responseBody);",
-                  "    postman.setNextRequest(null);",
-                  "}",
-                  ""
-                ]
-              }
-            }
-          ],
-          "request": {
-            "method": "POST",
-            "header": [
-              {
-                "key": "Authorization",
-                "value": "Bearer {{token}}"
-              },
-              {
-                "key": "Content-Type",
-                "value": "application/json"
-              }
-            ],
-            "body": {
-              "mode": "raw",
-              "raw": "{\n\t\"name\": \"My google secret\",\n\t\"type\": \"google\",\n\t\"values\": {\n\t\t\"type\": \"{{gke_type}}\",\n\t\t\"project_id\": \"{{gke-projectId}}\",\n\t\t\"private_key_id\": \"{{private_key_id}}\",\n\t\t\"private_key\": \"{{private_key}}\",\n\t\t\"client_email\": \"{{client_email}}\",\n\t\t\"client_id\": \"{{client_id}}\",\n\t\t\"auth_uri\": \"{{auth_uri}}\",\n\t\t\"token_uri\": \"{{token_uri}}\",\n\t\t\"auth_provider_x509_cert_url\": \"{{auth_provider_x509_cert_url}}\",\n\t\t\"client_x509_cert_url\": \"{{client_x509_cert_url}}\"\n\t}\n}"
-            },
-            "url": {
-              "raw": "{{url}}/api/v1/orgs/{{orgId}}/secrets",
-              "host": [
-                "{{url}}"
-              ],
-              "path": [
-                "api",
-                "v1",
-                "orgs",
-                "{{orgId}}",
-                "secrets"
-              ]
-            }
-          },
-          "response": []
-        },
-        {
-          "name": "Add secret SSH",
-          "event": [
-            {
-              "listen": "test",
-              "script": {
-                "id": "6196696f-c96b-4726-805a-f5334380d2ae",
-                "type": "text/javascript",
-                "exec": [
-                  "if (responseCode.code === 201) {",
-                  "    tests[\"Response Code 201\"] = responseCode.code == 201;",
-                  "",
-                  "    pm.environment.set(\"timestampHeader\", new Date());",
-                  "    var dataJSON = JSON.parse(responseBody);",
-                  "    pm.environment.set(\"secret_id\", dataJSON.secret_id);",
-                  "    tests[\"Secret ID: \" + dataJSON.secret_id] = true;",
-                  "} else {",
-                  "    console.warn(\"Unknown  statusCode! -> \"+ responseCode.code );",
-                  "    tests[\"Unknown statusCode! -> \" + responseCode.code ] = false",
-                  "    console.warn(responseBody);",
-                  "    postman.setNextRequest(null);",
-                  "}",
-                  ""
-                ]
-              }
-            }
-          ],
-          "request": {
-            "method": "POST",
-            "header": [
-              {
-                "key": "Authorization",
-                "value": "Bearer {{token}}"
-              },
-              {
-                "key": "Content-Type",
-                "value": "application/json"
-              }
-            ],
-            "body": {
-              "mode": "raw",
-              "raw": "{\n\t\"name\": \"My ssh secret\",\n\t\"type\": \"ssh\",\n\t\"values\": {\n\t\t\"identifier\": \"\",\n\t\t\"private_key_data\": \"\",\n\t\t\"public_key_data\": \"\",\n\t\t\"public_key_fingerprint\": \"\",\n\t\t\"user\": \"\"\n\t}\n}\n"
-            },
-            "url": {
-              "raw": "{{url}}/api/v1/orgs/{{orgId}}/secrets",
-              "host": [
-                "{{url}}"
-              ],
-              "path": [
-                "api",
-                "v1",
-                "orgs",
-                "{{orgId}}",
-                "secrets"
-              ]
-            }
-          },
-          "response": []
-        },
-        {
-          "name": "Add secret KUBERNETES",
-          "event": [
-            {
-              "listen": "test",
-              "script": {
-                "id": "cb45eb73-c3d2-4c5a-a67f-e02bc754273d",
-                "type": "text/javascript",
-                "exec": [
-                  "if (responseCode.code === 201) {",
-                  "    tests[\"Response Code 201\"] = responseCode.code == 201;",
-                  "",
-                  "    pm.environment.set(\"timestampHeader\", new Date());",
-                  "    var dataJSON = JSON.parse(responseBody);",
-                  "    pm.environment.set(\"secret_id\", dataJSON.secret_id);",
-                  "    tests[\"Secret ID: \" + dataJSON.secret_id] = true;",
-                  "} else {",
-                  "    console.warn(\"Unknown  statusCode! -> \"+ responseCode.code );",
-                  "    tests[\"Unknown statusCode! -> \" + responseCode.code ] = false",
-                  "    console.warn(responseBody);",
-                  "    postman.setNextRequest(null);",
-                  "}",
-                  ""
-                ]
-              }
-            }
-          ],
-          "request": {
-            "method": "POST",
-            "header": [
-              {
-                "key": "Authorization",
-                "value": "Bearer {{token}}"
-              },
-              {
-                "key": "Content-Type",
-                "value": "application/json"
-              }
-            ],
-            "body": {
-              "mode": "raw",
-              "raw": "{\n\t\"name\": \"My kubernetes secret\",\n\t\"type\": \"kubernetes\",\n\t\"values\": {\n\t\t\"K8Sconfig\": \"{{K8Sconfig}}\"\n\t}\n}"
-            },
-            "url": {
-              "raw": "{{url}}/api/v1/orgs/{{orgId}}/secrets",
-              "host": [
-                "{{url}}"
-              ],
-              "path": [
-                "api",
-                "v1",
-                "orgs",
-                "{{orgId}}",
-                "secrets"
-              ]
-            }
-          },
-          "response": []
-        },
-        {
-          "name": "Add secret Generic",
-          "event": [
-            {
-              "listen": "test",
-              "script": {
-                "id": "cb45eb73-c3d2-4c5a-a67f-e02bc754273d",
-                "type": "text/javascript",
-                "exec": [
-                  "if (responseCode.code === 201) {",
-                  "    tests[\"Response Code 201\"] = responseCode.code == 201;",
-                  "",
-                  "    pm.environment.set(\"timestampHeader\", new Date());",
-                  "    var dataJSON = JSON.parse(responseBody);",
-                  "    pm.environment.set(\"secret_id\", dataJSON.secret_id);",
-                  "    tests[\"Secret ID: \" + dataJSON.secret_id] = true;",
-                  "} else {",
-                  "    console.warn(\"Unknown  statusCode! -> \"+ responseCode.code );",
-                  "    tests[\"Unknown statusCode! -> \" + responseCode.code ] = false",
-                  "    console.warn(responseBody);",
-                  "    postman.setNextRequest(null);",
-                  "}",
-                  ""
-                ]
-              }
-            }
-          ],
-          "request": {
-            "method": "POST",
-            "header": [
-              {
-                "key": "Authorization",
-                "value": "Bearer {{token}}"
-              },
-              {
-                "key": "Content-Type",
-                "value": "application/json"
-              }
-            ],
-            "body": {
-              "mode": "raw",
-              "raw": "{\n\t\"name\": \"My generic secret, which is Docker in this example\",\n\t\"type\": \"generic\",\n\t\"values\": {\n\t\t\"DOCKER_USERNAME\": \"{{DockerUsername}}\",\n\t\t\"DOCKER_PASSWORD\": \"{{DockerPassword}}\"\n\t}\n}"
-            },
-            "url": {
-              "raw": "{{url}}/api/v1/orgs/{{orgId}}/secrets",
-              "host": [
-                "{{url}}"
-              ],
-              "path": [
-                "api",
-                "v1",
-                "orgs",
-                "{{orgId}}",
-                "secrets"
-              ]
-            }
-          },
-          "response": []
-        },
-        {
-          "name": "Delete secret",
-          "event": [
-            {
-              "listen": "test",
-              "script": {
-                "id": "f67f8eb9-7691-4bd3-90ce-5d91bbef9b48",
-                "type": "text/javascript",
-                "exec": [
-                  "if (responseCode.code === 204) {",
-                  "    tests[\"Response Code 204\"] = responseCode.code == 204;",
-                  "} else {",
-                  "    console.warn(\"Unknown  statusCode! -> \"+ responseCode.code );",
-                  "    tests[\"Unknown statusCode! -> \" + responseCode.code ] = false",
-                  "    console.warn(responseBody);",
-                  "    postman.setNextRequest(null);",
-                  "}",
-                  ""
-                ]
-              }
-            }
-          ],
-          "request": {
-            "method": "DELETE",
-            "header": [
-              {
-                "key": "Authorization",
-                "value": "Bearer {{token}}"
-              }
-            ],
-            "body": {
-              "mode": "raw",
-              "raw": ""
-            },
-            "url": {
-              "raw": "{{url}}/api/v1/orgs/{{orgId}}/secrets/{{secret_id}}",
-              "host": [
-                "{{url}}"
-              ],
-              "path": [
-                "api",
-                "v1",
-                "orgs",
-                "{{orgId}}",
-                "secrets",
-                "{{secret_id}}"
-              ]
-            }
-          },
-          "response": []
-        },
-        {
-          "name": "Update secret",
-          "event": [
-            {
-              "listen": "test",
-              "script": {
-                "id": "e1ceffc9-d5dd-4e05-a224-2511b893134c",
-                "type": "text/javascript",
-                "exec": [
-                  "if (responseCode.code === 200) {",
-                  "    tests[\"Response Code 200\"] = responseCode.code == 200;",
-                  "",
-                  "    pm.environment.set(\"timestampHeader\", new Date());",
-                  "    var dataJSON = JSON.parse(responseBody);",
-                  "    pm.environment.set(\"secret_id\", dataJSON.secret_id);",
-                  "    tests[\"Secret ID: \" + dataJSON.secret_id] = true;",
-                  "} else {",
-                  "    console.warn(\"Unknown  statusCode! -> \"+ responseCode.code );",
-                  "    tests[\"Unknown statusCode! -> \" + responseCode.code ] = false",
-                  "    console.warn(responseBody);",
-                  "    postman.setNextRequest(null);",
-                  "}",
-                  ""
-                ]
-              }
-            }
-          ],
-          "request": {
-            "method": "PUT",
-            "header": [
-              {
-                "key": "Authorization",
-                "value": "Bearer {{token}}"
-              },
-              {
-                "key": "Content-Type",
-                "value": "application/json"
-              }
-            ],
-            "body": {
-              "mode": "raw",
-              "raw": "{\n\t\"name\": \"My amazon secret\",\n\t\"type\": \"amazon\",\n\t\"values\": {\n\t\t\"AWS_ACCESS_KEY_ID\": \"{{AWS_ACCESS_KEY_ID}}\",\n\t\t\"AWS_SECRET_ACCESS_KEY\": \"{{AWS_SECRET_ACCESS_KEY}}\"\n\t}\n}"
-            },
-            "url": {
-              "raw": "{{url}}/api/v1/orgs/{{orgId}}/secrets/{{secret_id}}",
-              "host": [
-                "{{url}}"
-              ],
-              "path": [
-                "api",
-                "v1",
-                "orgs",
-                "{{orgId}}",
-                "secrets",
-                "{{secret_id}}"
-              ]
-            }
-          },
-          "response": []
-        }
-      ]
-    },
-    {
-      "name": "Organization",
-      "description": null,
-      "item": [
-        {
-          "name": "List organizations",
-          "event": [
-            {
-              "listen": "test",
-              "script": {
-                "id": "cc286fb5-ff2e-4a71-880f-9dac2ba84484",
-                "type": "text/javascript",
-                "exec": [
-                  "if (responseCode.code === 200) {",
-                  "    tests[\"Response Code 200\"] = responseCode.code == 200;",
-                  "} else {",
-                  "    console.warn(\"Unknown  statusCode! -> \"+ responseCode.code );",
-                  "    tests[\"Unknown statusCode! -> \" + responseCode.code ] = false",
-                  "    console.warn(responseBody);",
-                  "    postman.setNextRequest(null);",
-                  "}",
-                  ""
-                ]
-              }
-            }
-          ],
-          "request": {
-            "method": "GET",
-            "header": [
-              {
-                "key": "Authorization",
-                "value": "Bearer {{token}}"
-              }
-            ],
-            "body": {
-              "mode": "raw",
-              "raw": ""
-            },
-            "url": {
-              "raw": "{{url}}/api/v1/orgs",
-              "host": [
-                "{{url}}"
-              ],
-              "path": [
-                "api",
-                "v1",
-                "orgs"
-              ]
-            }
-          },
-          "response": []
-        },
-        {
-          "name": "Get organization",
-          "event": [
-            {
-              "listen": "test",
-              "script": {
-                "id": "cc286fb5-ff2e-4a71-880f-9dac2ba84484",
-                "type": "text/javascript",
-                "exec": [
-                  "if (responseCode.code === 200) {",
-                  "    tests[\"Response Code 200\"] = responseCode.code == 200;",
-                  "} else {",
-                  "    console.warn(\"Unknown  statusCode! -> \"+ responseCode.code );",
-                  "    tests[\"Unknown statusCode! -> \" + responseCode.code ] = false",
-                  "    console.warn(responseBody);",
-                  "    postman.setNextRequest(null);",
-                  "}",
-                  ""
-                ]
-              }
-            }
-          ],
-          "request": {
-            "method": "GET",
-            "header": [
-              {
-                "key": "Authorization",
-                "value": "Bearer {{token}}"
-              }
-            ],
-            "body": {
-              "mode": "raw",
-              "raw": ""
-            },
-            "url": {
-              "raw": "{{url}}/api/v1/orgs/{{orgId}}",
-              "host": [
-                "{{url}}"
-              ],
-              "path": [
-                "api",
-                "v1",
-                "orgs",
-                "{{orgId}}"
-              ]
-            }
-          },
-          "response": []
-        },
-        {
-          "name": "Create organization",
-          "event": [
-            {
-              "listen": "test",
-              "script": {
-                "id": "a093e930-5f6c-486c-a0cd-4355bb5f61de",
-                "type": "text/javascript",
-                "exec": [
-                  "if (responseCode.code === 200) {",
-                  "    tests[\"Response Code 200\"] = responseCode.code == 200;",
-                  "",
-                  "    pm.environment.set(\"timestampHeader\", new Date());",
-                  "    var dataJSON = JSON.parse(responseBody);",
-                  "    pm.environment.set(\"orgId\", dataJSON.id);",
-                  "    tests[\"Org ID: \" + dataJSON.id] = true;",
-                  "} else {",
-                  "    console.warn(\"Unknown  statusCode! -> \"+ responseCode.code );",
-                  "    tests[\"Unknown statusCode! -> \" + responseCode.code ] = false",
-                  "    console.warn(responseBody);",
-                  "    postman.setNextRequest(null);",
-                  "}",
-                  ""
-                ]
-              }
-            }
-          ],
-          "request": {
-            "method": "POST",
-            "header": [
-              {
-                "key": "Authorization",
-                "value": "Bearer {{token}}"
-              },
-              {
-                "key": "Content-Type",
-                "value": "application/json"
-              }
-            ],
-            "body": {
-              "mode": "raw",
-              "raw": "{\n\t\"name\": \"{{organization_name}}\"\n}"
-            },
-            "url": {
-              "raw": "{{url}}/api/v1/orgs",
-              "host": [
-                "{{url}}"
-              ],
-              "path": [
-                "api",
-                "v1",
-                "orgs"
-              ]
-            }
-          },
-          "response": []
-        },
-        {
-          "name": "Delete organization",
-          "event": [
-            {
-              "listen": "test",
-              "script": {
-                "id": "3ec8fcd0-b28c-4772-a4b4-9c280eb223b0",
-                "type": "text/javascript",
-                "exec": [
-                  "if (responseCode.code === 204) {",
-                  "    tests[\"Response Code 204\"] = responseCode.code == 204;",
-                  "} else {",
-                  "    console.warn(\"Unknown  statusCode! -> \"+ responseCode.code );",
-                  "    tests[\"Unknown statusCode! -> \" + responseCode.code ] = false",
-                  "    console.warn(responseBody);",
-                  "    postman.setNextRequest(null);",
-                  "}",
-                  ""
-                ]
-              }
-            }
-          ],
-          "request": {
-            "method": "DELETE",
-            "header": [
-              {
-                "key": "Authorization",
-                "value": "Bearer {{token}}"
-              }
-            ],
-            "body": {
-              "mode": "raw",
-              "raw": ""
-            },
-            "url": {
-              "raw": "{{url}}/api/v1/orgs/{{orgId}}",
-              "host": [
-                "{{url}}"
-              ],
-              "path": [
-                "api",
-                "v1",
-                "orgs",
-                "{{orgId}}"
-              ]
-            }
-          },
-          "response": []
-        }
-      ]
-    },
-    {
-      "name": "Auth",
-      "description": null,
-      "item": [
-        {
-          "name": "Generate token",
-          "event": [
-            {
-              "listen": "test",
-              "script": {
-                "id": "9482b21b-a4e5-4135-9f66-a5c76a3f8d0a",
-                "type": "text/javascript",
-                "exec": [
-                  "",
-                  "if (responseCode.code === 200) {",
-                  "    tests[\"Response Code 200\"] = responseCode.code == 200;",
-                  "    var dataJSON = JSON.parse(responseBody);",
-                  "    ",
-                  "    pm.environment.set(\"token\", dataJSON.token);",
-                  "",
-                  "} else {",
-                  "    console.warn(\"Unknown  statusCode! -> \"+ responseCode.code );",
-                  "    tests[\"Unknown statusCode! -> \" + responseCode.code ] = false",
-                  "    postman.setNextRequest(null);",
-                  "",
-                  "}",
-                  " ",
-                  "",
-                  "",
-                  ""
-                ]
-              }
-            }
-          ],
-          "request": {
-            "method": "POST",
-            "header": [],
-            "body": {
-              "mode": "raw",
-              "raw": ""
-            },
-            "url": {
-              "raw": "{{url}}/api/v1/tokens",
-              "host": [
-                "{{url}}"
-              ],
-              "path": [
-                "api",
-                "v1",
-                "tokens"
-              ]
-            }
-          },
-          "response": []
-        }
-      ]
-    },
-    {
-      "name": "User",
-      "description": null,
-      "item": [
-        {
-          "name": "Get users",
-          "request": {
-            "method": "GET",
-            "header": [
-              {
-                "key": "Authorization",
-                "value": "Bearer {{token}}"
-              }
-            ],
-            "body": {
-              "mode": "raw",
-              "raw": ""
-            },
-            "url": {
-              "raw": "{{url}}/api/v1/orgs/{{orgId}}/users",
-              "host": [
-                "{{url}}"
-              ],
-              "path": [
-                "api",
-                "v1",
-                "orgs",
-                "{{orgId}}",
-                "users"
-              ]
-            }
-          },
-          "response": []
-        }
-      ]
-    },
-    {
-      "name": "Cloud info",
-      "description": null,
-      "item": [
-        {
-          "name": "Amazon",
-          "description": null,
-          "item": [
-            {
-              "name": "Get AWS cloud config",
-              "request": {
-                "method": "POST",
-                "header": [
-                  {
-                    "key": "Authorization",
-                    "value": "Bearer {{token}}"
-                  },
-                  {
-                    "key": "Content-Type",
-                    "value": "application/json",
-                    "disabled": true
-                  }
-                ],
-                "body": {
-                  "mode": "raw",
-                  "raw": ""
-                },
-                "url": {
-                  "raw": "{{url}}/api/v1/orgs/{{orgId}}/cloudinfo/amazon",
-                  "host": [
-                    "{{url}}"
-                  ],
-                  "path": [
-                    "api",
-                    "v1",
-                    "orgs",
-                    "{{orgId}}",
-                    "cloudinfo",
-                    "amazon"
-                  ]
-                }
-              },
-              "response": []
-            },
-            {
-              "name": "Get AWS cloud config Locations",
-              "request": {
-                "method": "POST",
-                "header": [
-                  {
-                    "key": "Authorization",
-                    "value": "Bearer {{token}}"
-                  },
-                  {
-                    "key": "Content-Type",
-                    "value": "application/json",
-                    "disabled": true
-                  }
-                ],
-                "body": {
-                  "mode": "raw",
-                  "raw": "{\n\t\"secret_id\": \"{{secret_id}}\",\n\t\"filter\": {\n\t\t\"fields\": [\"location\"]\n\t}\n}"
-                },
-                "url": {
-                  "raw": "{{url}}/api/v1/orgs/{{orgId}}/cloudinfo/amazon",
-                  "host": [
-                    "{{url}}"
-                  ],
-                  "path": [
-                    "api",
-                    "v1",
-                    "orgs",
-                    "{{orgId}}",
-                    "cloudinfo",
-                    "amazon"
-                  ]
-                }
-              },
-              "response": []
-            },
-            {
-              "name": "Get AWS cloud config Images",
-              "request": {
-                "method": "POST",
-                "header": [
-                  {
-                    "key": "Authorization",
-                    "value": "Bearer {{token}}"
-                  },
-                  {
-                    "key": "Content-Type",
-                    "value": "application/json",
-                    "disabled": true
-                  }
-                ],
-                "body": {
-                  "mode": "raw",
-                  "raw": "{\n\t\"secret_id\": \"{{secret_id}}\",\n\t\"filter\": {\n\t\t\"fields\": [\"image\"],\n\t\t\"image\": {\n\t\t\t\"tags\": [\"0.3.0\"],\n\t\t\t\"location\": \"eu-west-1\"\n\t\t}\n\t}\n}"
-                },
-                "url": {
-                  "raw": "{{url}}/api/v1/orgs/{{orgId}}/cloudinfo/amazon",
-                  "host": [
-                    "{{url}}"
-                  ],
-                  "path": [
-                    "api",
-                    "v1",
-                    "orgs",
-                    "{{orgId}}",
-                    "cloudinfo",
-                    "amazon"
-                  ]
-                }
-              },
-              "response": []
-            },
-            {
-              "name": "Get AWS cloud config NodeInstanceType",
-              "request": {
-                "method": "POST",
-                "header": [
-                  {
-                    "key": "Authorization",
-                    "value": "Bearer {{token}}"
-                  },
-                  {
-                    "key": "Content-Type",
-                    "value": "application/json",
-                    "disabled": true
-                  }
-                ],
-                "body": {
-                  "mode": "raw",
-                  "raw": "{\n\t\"secret_id\": \"{{secret_id}}\",\n\t\"filter\": {\n\t\t\"fields\": [ \"instanceType\" ],\n\t\t\"instanceType\": {\n\t\t\t\"location\": \"eu-west-1\"\n\t\t}\n\t}\n}"
-                },
-                "url": {
-                  "raw": "{{url}}/api/v1/orgs/{{orgId}}/cloudinfo/amazon",
-                  "host": [
-                    "{{url}}"
-                  ],
-                  "path": [
-                    "api",
-                    "v1",
-                    "orgs",
-                    "{{orgId}}",
-                    "cloudinfo",
-                    "amazon"
-                  ]
-                }
-              },
-              "response": []
-            },
-            {
-              "name": "Get AWS cloud config ALL field",
-              "request": {
-                "method": "POST",
-                "header": [
-                  {
-                    "key": "Authorization",
-                    "value": "Bearer {{token}}"
-                  },
-                  {
-                    "key": "Content-Type",
-                    "value": "application/json",
-                    "disabled": true
-                  }
-                ],
-                "body": {
-                  "mode": "raw",
-                  "raw": "{\n\t\"secret_id\": \"{{secret_id}}\",\n\t\"filter\": {\n\t\t\"fields\": [\n\t\t\t\"location\",\n\t\t\t\"image\",\n\t\t\t\"instanceType\"\n\t\t],\n\t\t\"image\": {\n\t\t\t\"tags\": [ \"0.3.0\" ],\n\t\t\t\"location\": \"eu-west-1\"\n\t\t},\n\t\t\"instanceType\": {\n\t\t\t\"location\": \"eu-west-1\"\n\t\t}\n\t}\n}"
-                },
-                "url": {
-                  "raw": "{{url}}/api/v1/orgs/{{orgId}}/cloudinfo/amazon",
-                  "host": [
-                    "{{url}}"
-                  ],
-                  "path": [
-                    "api",
-                    "v1",
-                    "orgs",
-                    "{{orgId}}",
-                    "cloudinfo",
-                    "amazon"
-                  ]
-                }
-              },
-              "response": []
-            }
-          ],
-          "_postman_isSubFolder": true
-        },
-        {
-          "name": "Azure",
-          "description": null,
-          "item": [
-            {
-              "name": "Get AKS cloud config",
-              "request": {
-                "method": "POST",
-                "header": [
-                  {
-                    "key": "Authorization",
-                    "value": "Bearer {{token}}"
-                  },
-                  {
-                    "key": "Content-Type",
-                    "value": "application/json",
-                    "disabled": true
-                  }
-                ],
-                "body": {
-                  "mode": "raw",
-                  "raw": ""
-                },
-                "url": {
-                  "raw": "{{url}}/api/v1/orgs/{{orgId}}/cloudinfo/azure",
-                  "host": [
-                    "{{url}}"
-                  ],
-                  "path": [
-                    "api",
-                    "v1",
-                    "orgs",
-                    "{{orgId}}",
-                    "cloudinfo",
-                    "azure"
-                  ]
-                }
-              },
-              "response": []
-            },
-            {
-              "name": "Get AKS cloud config Locations",
-              "request": {
-                "method": "POST",
-                "header": [
-                  {
-                    "key": "Authorization",
-                    "value": "Bearer {{token}}"
-                  },
-                  {
-                    "key": "Content-Type",
-                    "value": "application/json",
-                    "disabled": true
-                  }
-                ],
-                "body": {
-                  "mode": "raw",
-                  "raw": "{\n\t\"secret_id\": \"{{secret_id}}\",\n\t\"filter\": {\n\t\t\"fields\": [\"location\"]\n\t}\n}"
-                },
-                "url": {
-                  "raw": "{{url}}/api/v1/orgs/{{orgId}}/cloudinfo/azure",
-                  "host": [
-                    "{{url}}"
-                  ],
-                  "path": [
-                    "api",
-                    "v1",
-                    "orgs",
-                    "{{orgId}}",
-                    "cloudinfo",
-                    "azure"
-                  ]
-                }
-              },
-              "response": []
-            },
-            {
-              "name": "Get AKS cloud config NodeInsatnceTypes",
-              "request": {
-                "method": "POST",
-                "header": [
-                  {
-                    "key": "Authorization",
-                    "value": "Bearer {{token}}"
-                  },
-                  {
-                    "key": "Content-Type",
-                    "value": "application/json",
-                    "disabled": true
-                  }
-                ],
-                "body": {
-                  "mode": "raw",
-                  "raw": "{\n\t\"secret_id\": \"{{secret_id}}\",\n\t\"filter\": {\n\t\t\"fields\": [\"instanceType\"],\n\t\t\"instanceType\":{\n\t\t\t\"location\": \"eastus\"\n\t\t}\n\t}\n}"
-                },
-                "url": {
-                  "raw": "{{url}}/api/v1/orgs/{{orgId}}/cloudinfo/azure",
-                  "host": [
-                    "{{url}}"
-                  ],
-                  "path": [
-                    "api",
-                    "v1",
-                    "orgs",
-                    "{{orgId}}",
-                    "cloudinfo",
-                    "azure"
-                  ]
-                }
-              },
-              "response": []
-            },
-            {
-              "name": "Get AKS cloud config Kubernetes version",
-              "request": {
-                "method": "POST",
-                "header": [
-                  {
-                    "key": "Authorization",
-                    "value": "Bearer {{token}}"
-                  },
-                  {
-                    "key": "Content-Type",
-                    "value": "application/json",
-                    "disabled": true
-                  }
-                ],
-                "body": {
-                  "mode": "raw",
-                  "raw": "{\n\t\"secret_id\": \"{{secret_id}}\",\n\t\"filter\": {\n\t\t\"fields\": [\"k8sVersion\"],\n\t\t\"k8sVersion\":{\n\t\t\t\"location\": \"eastus\"\n\t\t}\n\t}\n}"
-                },
-                "url": {
-                  "raw": "{{url}}/api/v1/orgs/{{orgId}}/cloudinfo/azure",
-                  "host": [
-                    "{{url}}"
-                  ],
-                  "path": [
-                    "api",
-                    "v1",
-                    "orgs",
-                    "{{orgId}}",
-                    "cloudinfo",
-                    "azure"
-                  ]
-                }
-              },
-              "response": []
-            },
-            {
-              "name": "Get AKS cloud config ALL field",
-              "request": {
-                "method": "POST",
-                "header": [
-                  {
-                    "key": "Authorization",
-                    "value": "Bearer {{token}}"
-                  },
-                  {
-                    "key": "Content-Type",
-                    "value": "application/json",
-                    "disabled": true
-                  }
-                ],
-                "body": {
-                  "mode": "raw",
-                  "raw": "{\n\t\"secret_id\": \"{{secret_id}}\",\n\t\"filter\": {\n\t\t\"fields\": [\n\t\t\t\"location\",\n\t\t\t\"instanceType\",\n\t\t\t\"k8sVersion\"\n\t\t],\n\t\t\"instanceType\":{\n\t\t\t\"location\": \"eastus\"\n\t\t},\n\t\t\"k8sVersion\": {\n\t\t\t\"location\": \"eastus\"\n\t\t}\n\t}\n}"
-                },
-                "url": {
-                  "raw": "{{url}}/api/v1/orgs/{{orgId}}/cloudinfo/azure",
-                  "host": [
-                    "{{url}}"
-                  ],
-                  "path": [
-                    "api",
-                    "v1",
-                    "orgs",
-                    "{{orgId}}",
-                    "cloudinfo",
-                    "azure"
-                  ]
-                }
-              },
-              "response": []
-            }
-          ],
-          "_postman_isSubFolder": true
-        },
-        {
-          "name": "Google",
-          "description": null,
-          "item": [
-            {
-              "name": "Get GKE cloud config",
-              "request": {
-                "method": "POST",
-                "header": [
-                  {
-                    "key": "Authorization",
-                    "value": "Bearer {{token}}"
-                  },
-                  {
-                    "key": "Content-Type",
-                    "value": "application/json",
-                    "disabled": true
-                  }
-                ],
-                "body": {
-                  "mode": "raw",
-                  "raw": ""
-                },
-                "url": {
-                  "raw": "{{url}}/api/v1/orgs/{{orgId}}/cloudinfo/google",
-                  "host": [
-                    "{{url}}"
-                  ],
-                  "path": [
-                    "api",
-                    "v1",
-                    "orgs",
-                    "{{orgId}}",
-                    "cloudinfo",
-                    "google"
-                  ]
-                }
-              },
-              "response": []
-            },
-            {
-              "name": "Get GKE cloud config Locations",
-              "request": {
-                "method": "POST",
-                "header": [
-                  {
-                    "key": "Authorization",
-                    "value": "Bearer {{token}}"
-                  },
-                  {
-                    "key": "Content-Type",
-                    "value": "application/json",
-                    "disabled": true
-                  }
-                ],
-                "body": {
-                  "mode": "raw",
-                  "raw": "{\n\t\"secret_id\": \"{{secret_id}}\",\n\t\"filter\": {\n\t\t\"fields\": [\"location\"]\n\t}\n}"
-                },
-                "url": {
-                  "raw": "{{url}}/api/v1/orgs/{{orgId}}/cloudinfo/google",
-                  "host": [
-                    "{{url}}"
-                  ],
-                  "path": [
-                    "api",
-                    "v1",
-                    "orgs",
-                    "{{orgId}}",
-                    "cloudinfo",
-                    "google"
-                  ]
-                }
-              },
-              "response": []
-            },
-            {
-              "name": "Get GKE cloud config NodeInsatnceTypes",
-              "request": {
-                "method": "POST",
-                "header": [
-                  {
-                    "key": "Authorization",
-                    "value": "Bearer {{token}}"
-                  },
-                  {
-                    "key": "Content-Type",
-                    "value": "application/json",
-                    "disabled": true
-                  }
-                ],
-                "body": {
-                  "mode": "raw",
-                  "raw": "{\n\t\"secret_id\": \"{{secret_id}}\",\n\t\"filter\": {\n\t\t\"fields\": [\"instanceType\"],\n\t\t\"instanceType\":{\n\t\t\t\"location\": \"asia-east1-a\"\n\t\t}\n\t}\n}"
-                },
-                "url": {
-                  "raw": "{{url}}/api/v1/orgs/{{orgId}}/cloudinfo/google",
-                  "host": [
-                    "{{url}}"
-                  ],
-                  "path": [
-                    "api",
-                    "v1",
-                    "orgs",
-                    "{{orgId}}",
-                    "cloudinfo",
-                    "google"
-                  ]
-                }
-              },
-              "response": []
-            },
-            {
-              "name": "Get GKE cloud config Kubernetes version",
-              "request": {
-                "method": "POST",
-                "header": [
-                  {
-                    "key": "Authorization",
-                    "value": "Bearer {{token}}"
-                  },
-                  {
-                    "key": "Content-Type",
-                    "value": "application/json",
-                    "disabled": true
-                  }
-                ],
-                "body": {
-                  "mode": "raw",
-                  "raw": "{\n\t\"secret_id\": \"{{secret_id}}\",\n\t\"filter\": {\n\t\t\"fields\": [\"k8sVersion\"],\n\t\t\"k8sVersion\": {\n\t\t\t\"location\": \"us-central1-a\"\n\t\t}\n\t}\n}"
-                },
-                "url": {
-                  "raw": "{{url}}/api/v1/orgs/{{orgId}}/cloudinfo/google",
-                  "host": [
-                    "{{url}}"
-                  ],
-                  "path": [
-                    "api",
-                    "v1",
-                    "orgs",
-                    "{{orgId}}",
-                    "cloudinfo",
-                    "google"
-                  ]
-                }
-              },
-              "response": []
-            },
-            {
-              "name": "Get GKE cloud config ALL field",
-              "request": {
-                "method": "POST",
-                "header": [
-                  {
-                    "key": "Authorization",
-                    "value": "Bearer {{token}}"
-                  },
-                  {
-                    "key": "Content-Type",
-                    "value": "application/json",
-                    "disabled": true
-                  }
-                ],
-                "body": {
-                  "mode": "raw",
-                  "raw": "{\n\t\"secret_id\": \"{{secret_id}}\",\n\t\"filter\": {\n\t\t\"fields\": [\n\t\t\t\"location\",\n\t\t\t\"instanceType\",\n\t\t\t\"k8sVersion\"\n\t\t],\n\t\t\"instanceType\":{\n\t\t\t\"location\": \"asia-east1-a\"\n\t\t},\n\t\t\"k8sVersion\": {\n\t\t\t\"location\": \"us-central1-a\"\n\t\t}\n\t}\n}"
-                },
-                "url": {
-                  "raw": "{{url}}/api/v1/orgs/{{orgId}}/cloudinfo/google",
-                  "host": [
-                    "{{url}}"
-                  ],
-                  "path": [
-                    "api",
-                    "v1",
-                    "orgs",
-                    "{{orgId}}",
-                    "cloudinfo",
-                    "google"
-                  ]
-                }
-              },
-              "response": []
-            }
-          ],
-          "_postman_isSubFolder": true
-        },
-        {
-          "name": "Get supported clusters types",
-          "request": {
-            "method": "GET",
-            "header": [
-              {
-                "key": "Authorization",
-                "value": "Bearer {{token}}"
-              },
-              {
-                "key": "Content-Type",
-                "value": "application/json"
-              }
-            ],
-            "body": {
-              "mode": "raw",
-              "raw": "{\n\t\"project_id\": \"colin-pipeline\"\n}"
-            },
-            "url": {
-              "raw": "{{url}}/api/v1/orgs/{{orgId}}/cloudinfo",
-              "host": [
-                "{{url}}"
-              ],
-              "path": [
-                "api",
-                "v1",
-                "orgs",
-                "{{orgId}}",
-                "cloudinfo"
-              ]
-            }
-          },
-          "response": []
-        },
-        {
-          "name": "Get supported filter keys",
-          "request": {
-            "method": "GET",
-            "header": [
-              {
-                "key": "Authorization",
-                "value": "Bearer {{token}}"
-              },
-              {
-                "key": "Content-Type",
-                "value": "application/json"
-              }
-            ],
-            "body": {
-              "mode": "raw",
-              "raw": "{\n\t\"project_id\": \"colin-pipeline\"\n}"
-            },
-            "url": {
-              "raw": "{{url}}/api/v1/orgs/{{orgId}}/cloudinfo/filters",
-              "host": [
-                "{{url}}"
-              ],
-              "path": [
-                "api",
-                "v1",
-                "orgs",
-                "{{orgId}}",
-                "cloudinfo",
-                "filters"
-              ]
-            }
-          },
-          "response": []
-        }
-      ]
-    },
-    {
-      "name": "Helm",
-      "description": null,
-      "item": [
-        {
-          "name": "Chart List",
-          "request": {
-            "method": "GET",
-            "header": [
-              {
-                "key": "Authorization",
-                "value": "Bearer {{token}}"
-              }
-            ],
-            "body": {
-              "mode": "raw",
-              "raw": ""
-            },
-            "url": {
-              "raw": "{{url}}/api/v1/orgs/{{orgId}}/helm/charts",
-              "host": [
-                "{{url}}"
-              ],
-              "path": [
-                "api",
-                "v1",
-                "orgs",
-                "{{orgId}}",
-                "helm",
-                "charts"
-              ]
-            }
-          },
-          "response": []
-        },
-        {
-          "name": "Chart Details",
-          "request": {
-            "method": "GET",
-            "header": [
-              {
-                "key": "Authorization",
-                "value": "Bearer {{token}}"
-              }
-            ],
-            "body": {
-              "mode": "raw",
-              "raw": ""
-            },
-            "url": {
-              "raw": "{{url}}/api/v1/orgs/{{orgId}}/helm/chart/{{repoName}}/{{chartName}}/{{chartVersion}}",
-              "host": [
-                "{{url}}"
-              ],
-              "path": [
-                "api",
-                "v1",
-                "orgs",
-                "{{orgId}}",
-                "helm",
-                "chart",
-                "{{repoName}}",
-                "{{chartName}}",
-                "{{chartVersion}}"
-              ]
-            }
-          },
-          "response": []
-        },
-        {
-          "name": "Repository List",
-          "request": {
-            "method": "GET",
-            "header": [
-              {
-                "key": "Authorization",
-                "value": "Bearer {{token}}"
-              }
-            ],
-            "body": {
-              "mode": "raw",
-              "raw": ""
-            },
-            "url": {
-              "raw": "{{url}}/api/v1/orgs/{{orgId}}/helm/repos/",
-              "host": [
-                "{{url}}"
-              ],
-              "path": [
-                "api",
-                "v1",
-                "orgs",
-                "{{orgId}}",
-                "helm",
-                "repos",
-                ""
-              ]
-            }
-          },
-          "response": []
-        },
-        {
-          "name": "Repository Add",
-          "request": {
-            "method": "POST",
-            "header": [
-              {
-                "key": "Authorization",
-                "value": "Bearer {{token}}"
-              },
-              {
-                "key": "Content-Type",
-                "value": "application/json"
-              }
-            ],
-            "body": {
-              "mode": "raw",
-              "raw": "{\n\t\"name\": \"banzaicloud-stable\",\n\t\"url\": \"http://kubernetes-charts.banzaicloud.com\"\n}"
-            },
-            "url": {
-              "raw": "{{url}}/api/v1/orgs/{{orgId}}/helm/repos/",
-              "host": [
-                "{{url}}"
-              ],
-              "path": [
-                "api",
-                "v1",
-                "orgs",
-                "{{orgId}}",
-                "helm",
-                "repos",
-                ""
-              ]
-            }
-          },
-          "response": []
-        },
-        {
-          "name": "Repository Delete",
-          "request": {
-            "method": "DELETE",
-            "header": [
-              {
-                "key": "Authorization",
-                "value": "Bearer {{token}}"
-              }
-            ],
-            "body": {
-              "mode": "raw",
-              "raw": ""
-            },
-            "url": {
-              "raw": "{{url}}/api/v1/orgs/{{orgId}}/helm/repos/{{repoName}}",
-              "host": [
-                "{{url}}"
-              ],
-              "path": [
-                "api",
-                "v1",
-                "orgs",
-                "{{orgId}}",
-                "helm",
-                "repos",
-                "{{repoName}}"
-              ]
-            }
-          },
-          "response": []
-        },
-        {
-          "name": "Repository Modify",
-          "request": {
-            "method": "PUT",
-            "header": [
-              {
-                "key": "Authorization",
-                "value": "Bearer {{token}}"
-              },
-              {
-                "key": "Content-Type",
-                "value": "application/json"
-              }
-            ],
-            "body": {
-              "mode": "raw",
-              "raw": "{\n\t\"name\": \"banzaicloud-stable\",\n\t\"cache\": \"statestore/colin014/helm/repository/cache/banzaicloud-stable-index.yaml\",\n\t\"url\": \"http://kubernetes-charts.banzaicloud.com\",\n\t\"username\": \"\",\n\t\"password\": \"\",\n\t\"certFile\": \"\",\n\t\"keyFile\": \"\",\n\t\"caFile\": \"\"\n}"
-            },
-            "url": {
-              "raw": "{{url}}/api/v1/orgs/{{orgId}}/helm/repos/{{repoName}}",
-              "host": [
-                "{{url}}"
-              ],
-              "path": [
-                "api",
-                "v1",
-                "orgs",
-                "{{orgId}}",
-                "helm",
-                "repos",
-                "{{repoName}}"
-              ]
-            }
-          },
-          "response": []
-        },
-        {
-          "name": "Repository Update",
-          "request": {
-            "method": "PUT",
-            "header": [
-              {
-                "key": "Authorization",
-                "value": "Bearer {{token}}"
-              }
-            ],
-            "body": {
-              "mode": "raw",
-              "raw": ""
-            },
-            "url": {
-              "raw": "{{url}}/api/v1/orgs/{{orgId}}/helm/repos/{{repoName}}/update",
-              "host": [
-                "{{url}}"
-              ],
-              "path": [
-                "api",
-                "v1",
-                "orgs",
-                "{{orgId}}",
-                "helm",
-                "repos",
-                "{{repoName}}",
-                "update"
-              ]
-            }
-          },
-          "response": []
-        }
-      ]
-    },
-    {
-      "name": "Get API Endpoints",
-      "request": {
-        "method": "GET",
-        "header": [],
-        "body": {
-          "mode": "raw",
-          "raw": ""
-        },
-        "url": {
-          "raw": "{{url}}/api",
-          "host": [
-            "{{url}}"
-          ],
-          "path": [
-            "api"
-          ]
-        }
-      },
-      "response": []
-    }
-  ],
-  "event": [
-    {
-      "listen": "prerequest",
-      "script": {
-        "id": "844556e1-147c-408f-b994-fd3b011a6c78",
-        "type": "text/javascript",
-        "exec": [
-          ""
-        ]
-      }
-    },
-    {
-      "listen": "test",
-      "script": {
-        "id": "55d10152-fb2d-44b5-bc60-84727e00e928",
-        "type": "text/javascript",
-        "exec": [
-          ""
-        ]
-      }
-    }
-  ]
->>>>>>> 296df9aa
 }