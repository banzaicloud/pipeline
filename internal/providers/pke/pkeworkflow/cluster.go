// Copyright © 2019 Banzai Cloud
//
// Licensed under the Apache License, Version 2.0 (the "License");
// you may not use this file except in compliance with the License.
// You may obtain a copy of the License at
//
//     http://www.apache.org/licenses/LICENSE-2.0
//
// Unless required by applicable law or agreed to in writing, software
// distributed under the License is distributed on an "AS IS" BASIS,
// WITHOUT WARRANTIES OR CONDITIONS OF ANY KIND, either express or implied.
// See the License for the specific language governing permissions and
// limitations under the License.

package pkeworkflow

import (
	"context"

	"github.com/aws/aws-sdk-go/aws/session"
)

type Clusters interface {
	GetCluster(ctx context.Context, id uint) (Cluster, error)
}

type Cluster interface {
	GetID() uint
	GetUID() string
	GetName() string
	GetOrganizationId() uint
	UpdateStatus(string, string) error
	GetNodePools() []NodePool
<<<<<<< HEAD
	GetSshPublicKey() (string, error)
=======
	GetLocation() string
>>>>>>> 865d807a
}

type AWSCluster interface {
	GetAWSClient() (*session.Session, error)
	GetBootstrapCommand(string, string, string) (string, error)
	SaveNetworkCloudProvider(string, string, []string) error
	SaveNetworkApiServerAddress(string, string) error
}

type NodePool struct {
	Name              string
	MinCount          int
	MaxCount          int
	Count             int
	Master            bool
	Worker            bool
	InstanceType      string
	AvailabilityZones []string
	ImageID           string
	SpotPrice         string
}<|MERGE_RESOLUTION|>--- conflicted
+++ resolved
@@ -31,11 +31,8 @@
 	GetOrganizationId() uint
 	UpdateStatus(string, string) error
 	GetNodePools() []NodePool
-<<<<<<< HEAD
 	GetSshPublicKey() (string, error)
-=======
 	GetLocation() string
->>>>>>> 865d807a
 }
 
 type AWSCluster interface {
