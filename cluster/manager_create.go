--- conflicted
+++ resolved
@@ -29,24 +29,14 @@
 
 // CreationContext represents the data necessary to do generic cluster creation steps/checks.
 type CreationContext struct {
-<<<<<<< HEAD
-	OrganizationID  uint
-	UserID          uint
+	OrganizationID  pkgAuth.OrganizationID
+	UserID          pkgAuth.UserID
 	ExternalBaseURL string
 	Name            string
 	Provider        string
-	SecretID        string
-	SecretIDs       []string
+	SecretID        secretTypes.SecretID
+	SecretIDs       []secretTypes.SecretID
 	PostHooks       []PostFunctioner
-=======
-	OrganizationID pkgAuth.OrganizationID
-	UserID         pkgAuth.UserID
-	Name           string
-	Provider       string
-	SecretID       secretTypes.SecretID
-	SecretIDs      []secretTypes.SecretID
-	PostHooks      []PostFunctioner
->>>>>>> 3ad5e5c2
 }
 
 var ErrAlreadyExists = stderrors.New("cluster already exists with this name")
