// Copyright © 2018 Banzai Cloud
//
// Licensed under the Apache License, Version 2.0 (the "License");
// you may not use this file except in compliance with the License.
// You may obtain a copy of the License at
//
//     http://www.apache.org/licenses/LICENSE-2.0
//
// Unless required by applicable law or agreed to in writing, software
// distributed under the License is distributed on an "AS IS" BASIS,
// WITHOUT WARRANTIES OR CONDITIONS OF ANY KIND, either express or implied.
// See the License for the specific language governing permissions and
// limitations under the License.

package cluster

import (
	"encoding/json"
	"fmt"
	"strings"
	"time"

	"github.com/Masterminds/semver"
	"github.com/banzaicloud/pipeline/auth"
	pipConfig "github.com/banzaicloud/pipeline/config"
	"github.com/banzaicloud/pipeline/dns"
	"github.com/banzaicloud/pipeline/dns/route53"
	"github.com/banzaicloud/pipeline/helm"
	"github.com/banzaicloud/pipeline/internal/ark"
	arkAPI "github.com/banzaicloud/pipeline/internal/ark/api"
	"github.com/banzaicloud/pipeline/internal/providers/azure"
	"github.com/banzaicloud/pipeline/internal/security"
	pkgCluster "github.com/banzaicloud/pipeline/pkg/cluster"
	pkgCommon "github.com/banzaicloud/pipeline/pkg/common"
	pkgHelm "github.com/banzaicloud/pipeline/pkg/helm"
	"github.com/banzaicloud/pipeline/pkg/k8sclient"
	"github.com/banzaicloud/pipeline/pkg/k8sutil"
	pkgSecret "github.com/banzaicloud/pipeline/pkg/secret"
	"github.com/banzaicloud/pipeline/secret"
	"github.com/ghodss/yaml"
	"github.com/go-errors/errors"
	"github.com/goph/emperror"
	"github.com/sirupsen/logrus"
	"github.com/spf13/viper"
	"k8s.io/api/core/v1"
	"k8s.io/api/rbac/v1beta1"
	apiErrors "k8s.io/apimachinery/pkg/api/errors"
	metav1 "k8s.io/apimachinery/pkg/apis/meta/v1"
	"k8s.io/apimachinery/pkg/types"
	"k8s.io/client-go/kubernetes"
	k8sHelm "k8s.io/helm/pkg/helm"
	pkgHelmRelease "k8s.io/helm/pkg/proto/hapi/release"
)

//RunPostHooks calls posthook functions with created cluster
func RunPostHooks(postHooks []PostFunctioner, cluster CommonCluster) (err error) {

	log := log.WithFields(logrus.Fields{"cluster": cluster.GetName(), "org": cluster.GetOrganizationId()})

	for _, postHook := range postHooks {
		if postHook != nil {
			log.Infof("Start posthook function[%s]", postHook)
			err = postHook.Do(cluster)
			if err != nil {
				log.Errorf("Error during posthook function[%s]: %s", postHook, err.Error())
				postHook.Error(cluster, err)
				return
			}

			statusMsg := fmt.Sprintf("Posthook function finished: %s", postHook)
			err = cluster.UpdateStatus(pkgCluster.Creating, statusMsg)
			if err != nil {
				log.Errorf("Error during posthook status update in db [%s]: %s", postHook, err.Error())
				return
			}
		}
	}

	log.Info("Run all posthooks for cluster successfully.")

	err = cluster.UpdateStatus(pkgCluster.Running, pkgCluster.RunningMessage)

	if err != nil {
		log.Errorf("Error during posthook status update in db: %s", err.Error())
	}

	return
}

// PollingKubernetesConfig polls kubeconfig from the cloud
func PollingKubernetesConfig(cluster CommonCluster) ([]byte, error) {

	var err error

	retryCount := viper.GetInt("cloud.configRetryCount")
	retrySleepTime := viper.GetInt("cloud.configRetrySleep")

	var kubeConfig []byte
	for i := 0; i < retryCount; i++ {
		kubeConfig, err = cluster.DownloadK8sConfig()
		if err != nil {
			log.Infof("Error getting kubernetes config attempt %d/%d: %s. Waiting %d seconds", i, retryCount, err.Error(), retrySleepTime)
			time.Sleep(time.Duration(retrySleepTime) * time.Second)
			continue
		}
		break
	}

	return kubeConfig, err
}

// WaitingForTillerComeUp waits until till to come up
func WaitingForTillerComeUp(kubeConfig []byte) error {

	retryAttempts := viper.GetInt(pkgHelm.HELM_RETRY_ATTEMPT_CONFIG)
	retrySleepSeconds := viper.GetInt(pkgHelm.HELM_RETRY_SLEEP_SECONDS)
	requiredHelmVersion, err := semver.NewVersion(viper.GetString("helm.tillerVersion"))
	if err != nil {
		return err
	}

	for i := 0; i <= retryAttempts; i++ {
		log.Infof("Waiting for tiller to come up %d/%d", i, retryAttempts)
		client, err := pkgHelm.NewClient(kubeConfig, log)
		if err == nil {
			defer client.Close()
			resp, err := client.GetVersion()
			if err != nil {
				return err
			}
			if !semver.MustParse(resp.Version.SemVer).LessThan(requiredHelmVersion) {
				return nil
			}
			log.Warn("Tiller version is not up to date yet")
		} else {
			log.Warnf("Error during getting helm client: %s", err.Error())
		}
		time.Sleep(time.Duration(retrySleepSeconds) * time.Second)
	}
	return errors.New("Timeout during waiting for tiller to get ready")
}

// InstallMonitoring to install monitoring deployment
func InstallMonitoring(input interface{}) error {
	cluster, ok := input.(CommonCluster)
	if !ok {
		return errors.Errorf("Wrong parameter type: %T", cluster)
	}

	grafanaAdminUsername := viper.GetString("monitor.grafanaAdminUsername")
	grafanaNamespace := viper.GetString(pipConfig.PipelineSystemNamespace)
	// Grafana password generator
	grafanaAdminPass, err := secret.RandomString("randAlphaNum", 12)
	if err != nil {
		return errors.Errorf("Grafana admin user password generator failed: %T", err)
	}

	clusterNameTag := fmt.Sprintf("cluster:%s", cluster.GetName())
	clusterUidTag := fmt.Sprintf("clusterUID:%s", cluster.GetUID())

	createSecretRequest := secret.CreateSecretRequest{
		Name: fmt.Sprintf("cluster-%d-grafana", cluster.GetID()),
		Type: pkgSecret.PasswordSecretType,
		Values: map[string]string{
			pkgSecret.Username: grafanaAdminUsername,
			pkgSecret.Password: grafanaAdminPass,
		},
		Tags: []string{
			clusterNameTag,
			clusterUidTag,
			pkgSecret.TagBanzaiReadonly,
			"app:grafana",
			fmt.Sprintf("release:%s", pipConfig.MonitorReleaseName),
		},
	}

	secretID, err := secret.Store.CreateOrUpdate(cluster.GetOrganizationId(), &createSecretRequest)
	if err != nil {
		log.Errorf("Error during storing grafana secret: %s", err.Error())
		return err
	}
	log.Debugf("Grafana Secret Stored id: %s", secretID)

	orgId := cluster.GetOrganizationId()
	org, err := auth.GetOrganizationById(orgId)
	if err != nil {
		log.Errorf("Retrieving organization with id %d failed: %s", orgId, err.Error())
		return err
	}

	host := fmt.Sprintf("%s.%s.%s", cluster.GetName(), org.Name, viper.GetString(pipConfig.DNSBaseDomain))
	log.Debugf("grafana ingress host: %s", host)
	grafanaValues := map[string]interface{}{
		"grafana": map[string]interface{}{
			"adminUser":     grafanaAdminUsername,
			"adminPassword": grafanaAdminPass,
			"ingress":       map[string][]string{"hosts": {host}},
			"affinity":      getHeadNodeAffinity(cluster),
			"tolerations":   getHeadNodeTolerations(),
		},
		"prometheus": map[string]interface{}{
			"alertmanager": map[string]interface{}{
				"affinity":    getHeadNodeAffinity(cluster),
				"tolerations": getHeadNodeTolerations(),
			},
			"kubeStateMetrics": map[string]interface{}{
				"affinity":    getHeadNodeAffinity(cluster),
				"tolerations": getHeadNodeTolerations(),
			},
			"nodeExporter": map[string]interface{}{
				"tolerations": getHeadNodeTolerations(),
			},
			"server": map[string]interface{}{
				"affinity":    getHeadNodeAffinity(cluster),
				"tolerations": getHeadNodeTolerations(),
			},
			"pushgateway": map[string]interface{}{
				"affinity":    getHeadNodeAffinity(cluster),
				"tolerations": getHeadNodeTolerations(),
			},
		},
	}
	grafanaValuesJson, err := yaml.Marshal(grafanaValues)
	if err != nil {
		return errors.Errorf("Json Convert Failed : %s", err.Error())
	}

	return installDeployment(cluster, grafanaNamespace, pkgHelm.BanzaiRepository+"/pipeline-cluster-monitor", pipConfig.MonitorReleaseName, grafanaValuesJson, "", false)
}

type imageValues struct {
	Repository string `json:"repository,omitempty"`
	Tag        string `json:"tag,omitempty"`
	PullPolicy string `json:"pullPolicy,omitempty"`
}

// InstallLogging to install logging deployment
func InstallLogging(input interface{}, param pkgCluster.PostHookParam) error {
	var releaseTag = fmt.Sprintf("release:%s", pipConfig.LoggingReleaseName)
	cluster, ok := input.(CommonCluster)
	if !ok {
		return errors.Errorf("Wrong parameter type: %T", cluster)
	}

	var loggingParam pkgCluster.LoggingParam
	err := castToPostHookParam(&param, &loggingParam)
	if err != nil {
		return err
	}
	// This makes no sense since we can't check if it default false or set false
	//if !checkIfTLSRelatedValuesArePresent(&loggingParam.GenTLSForLogging) {
	//	return errors.Errorf("TLS related parameter is missing from request!")
	//}
	namespace := viper.GetString(pipConfig.PipelineSystemNamespace)
	loggingParam.GenTLSForLogging.TLSEnabled = true
	// Set TLS default values (default True)
	if loggingParam.SecretId == "" {
		if loggingParam.SecretName == "" {
			return fmt.Errorf("either secretId or secretName has to be set")
		}
		loggingParam.SecretId = secret.GenerateSecretIDFromName(loggingParam.SecretName)
	}
	if loggingParam.GenTLSForLogging.Namespace == "" {
		loggingParam.GenTLSForLogging.Namespace = namespace
	}
	if loggingParam.GenTLSForLogging.TLSHost == "" {
		loggingParam.GenTLSForLogging.TLSHost = "fluentd." + loggingParam.GenTLSForLogging.Namespace + ".svc.cluster.local"
	}
	if loggingParam.GenTLSForLogging.GenTLSSecretName == "" {
		loggingParam.GenTLSForLogging.GenTLSSecretName = fmt.Sprintf("logging-tls-%d", cluster.GetID())
	}
	if loggingParam.GenTLSForLogging.TLSEnabled {
		clusterUidTag := fmt.Sprintf("clusterUID:%s", cluster.GetUID())
		req := &secret.CreateSecretRequest{
			Name: loggingParam.GenTLSForLogging.GenTLSSecretName,
			Type: pkgSecret.TLSSecretType,
			Tags: []string{
				clusterUidTag,
				pkgSecret.TagBanzaiReadonly,
				releaseTag,
			},
			Values: map[string]string{
				pkgSecret.TLSHosts: loggingParam.GenTLSForLogging.TLSHost,
			},
		}
		_, err := secret.Store.GetOrCreate(cluster.GetOrganizationId(), req)
		if err != nil {
			return errors.Errorf("failed generate TLS secrets to logging operator: %s", err)
		}
		_, err = InstallSecrets(cluster,
			&pkgSecret.ListSecretsQuery{
				Type: pkgSecret.TLSSecretType,
				Tags: []string{
					clusterUidTag,
					releaseTag,
				},
			}, loggingParam.GenTLSForLogging.Namespace)
		if err != nil {
			return errors.Errorf("could not install created TLS secret to cluster: %s", err)
		}
	}
	operatorValues := map[string]interface{}{
		"image": imageValues{
			Tag: viper.GetString(pipConfig.LoggingOperatorImageTag),
		},
		"tls": map[string]interface{}{
			"enabled":    "true",
			"secretName": loggingParam.GenTLSForLogging.GenTLSSecretName,
		},
		"affinity":    getHeadNodeAffinity(cluster),
		"tolerations": getHeadNodeTolerations(),
	}
	operatorYamlValues, err := yaml.Marshal(operatorValues)
	if err != nil {
		return err
	}

	chartVersion := viper.GetString(pipConfig.LoggingOperatorChartVersion)

	err = installDeployment(cluster, namespace, pkgHelm.BanzaiRepository+"/logging-operator", pipConfig.LoggingReleaseName, operatorYamlValues, chartVersion, true)
	if err != nil {
		return err
	}

	// Determine the type of output plugin
	logSecret, err := secret.Store.Get(cluster.GetOrganizationId(), loggingParam.SecretId)
	if err != nil {
		return err
	}
	log.Infof("logging-hook secret type: %s", logSecret.Type)
	switch logSecret.Type {
	case pkgCluster.Amazon:
		installedSecretValues, err := InstallSecrets(cluster, &pkgSecret.ListSecretsQuery{IDs: []string{loggingParam.SecretId}}, loggingParam.GenTLSForLogging.Namespace)
		if err != nil {
			return err
		}
		loggingValues := map[string]interface{}{
			"bucketName": loggingParam.BucketName,
			"region":     loggingParam.Region,
			"secret": map[string]interface{}{
				"secretName": installedSecretValues[0].Name,
			},
		}
		marshaledValues, err := yaml.Marshal(loggingValues)
		if err != nil {
			return err
		}
		return installDeployment(cluster, namespace, pkgHelm.BanzaiRepository+"/s3-output", "pipeline-s3-output", marshaledValues, "", false)
	case pkgCluster.Google:
		installedSecretValues, err := InstallSecrets(cluster, &pkgSecret.ListSecretsQuery{IDs: []string{loggingParam.SecretId}}, loggingParam.GenTLSForLogging.Namespace)
		if err != nil {
			return err
		}
		loggingValues := map[string]interface{}{
			"bucketName": loggingParam.BucketName,
			"secret": map[string]interface{}{
				"name": installedSecretValues[0].Name,
			},
		}
		marshaledValues, err := yaml.Marshal(loggingValues)
		if err != nil {
			return err
		}
		return installDeployment(cluster, namespace, pkgHelm.BanzaiRepository+"/gcs-output", "pipeline-gcs-output", marshaledValues, "", false)
	case pkgCluster.Azure:

		sak, err := azure.GetStorageAccountKey(loggingParam.ResourceGroup, loggingParam.StorageAccount, logSecret, log)
		if err != nil {
			return err
		}

		clusterUidTag := fmt.Sprintf("clusterUID:%s", cluster.GetUID())

		genericSecretName := fmt.Sprintf("logging-generic-%d", cluster.GetID())
		req := &secret.CreateSecretRequest{
			Name: genericSecretName,
			Type: pkgSecret.GenericSecret,
			Tags: []string{
				clusterUidTag,
				pkgSecret.TagBanzaiReadonly,
				releaseTag,
			},
			Values: map[string]string{
				"storageAccountName": loggingParam.StorageAccount,
				"storageAccountKey":  sak,
			},
		}
		if _, err = secret.Store.GetOrCreate(cluster.GetOrganizationId(), req); err != nil {
			return errors.Errorf("failed generate Generic secrets to logging operator: %s", err)
		}

		_, err = InstallSecrets(cluster,
			&pkgSecret.ListSecretsQuery{
				Type: pkgSecret.GenericSecret,
				Tags: []string{
					clusterUidTag,
					releaseTag,
				},
			}, namespace)
		if err != nil {
			return errors.Errorf("could not install created Generic secret to cluster: %s", err)
		}

		loggingValues := map[string]interface{}{
			"bucketName": loggingParam.BucketName,
			"secret": map[string]interface{}{
				"name": genericSecretName,
			},
		}

		marshaledValues, err := yaml.Marshal(loggingValues)
		if err != nil {
			return err
		}

		return installDeployment(cluster, namespace, pkgHelm.BanzaiRepository+"/azure-output", "pipeline-azure-output", marshaledValues, "", false)

	default:
		return fmt.Errorf("unexpected logging secret type: %s", logSecret.Type)
	}
	// Install output related secret

}

func castToPostHookParam(data *pkgCluster.PostHookParam, output interface{}) (err error) {

	var bytes []byte
	bytes, err = json.Marshal(data)
	if err != nil {
		return
	}

	err = json.Unmarshal(bytes, &output)

	return
}

func getHeadNodeAffinity(cluster CommonCluster) v1.Affinity {
	headNodePoolName := viper.GetString(pipConfig.PipelineHeadNodePoolName)
	if len(headNodePoolName) == 0 {
		return v1.Affinity{}
	}
	if !cluster.NodePoolExists(headNodePoolName) {
		return v1.Affinity{}
	}
	return v1.Affinity{
		NodeAffinity: &v1.NodeAffinity{
			PreferredDuringSchedulingIgnoredDuringExecution: []v1.PreferredSchedulingTerm{
				{
					Weight: 100,
					Preference: v1.NodeSelectorTerm{
						MatchExpressions: []v1.NodeSelectorRequirement{
							{
								Key:      pkgCommon.LabelKey,
								Operator: v1.NodeSelectorOpIn,
								Values: []string{
									headNodePoolName,
								},
							},
						},
					},
				},
			},
		},
	}
}

func getHeadNodeTolerations() []v1.Toleration {
	headNodePoolName := viper.GetString(pipConfig.PipelineHeadNodePoolName)
	if len(headNodePoolName) == 0 {
		return []v1.Toleration{}
	}
	return []v1.Toleration{
		{
			Key:      pkgCommon.HeadNodeTaintKey,
			Operator: v1.TolerationOpEqual,
			Value:    headNodePoolName,
		},
	}
}

func installDeployment(cluster CommonCluster, namespace string, deploymentName string, releaseName string, values []byte, chartVersion string, wait bool) error {
	// --- [ Get K8S Config ] --- //
	kubeConfig, err := cluster.GetK8sConfig()
	if err != nil {
		log.Errorf("Unable to fetch config for posthook: %s", err.Error())
		return err
	}

	org, err := auth.GetOrganizationById(cluster.GetOrganizationId())
	if err != nil {
		log.Errorf("Error during getting organization: %s", err.Error())
		return err
	}

	deployments, err := helm.ListDeployments(&releaseName, "", kubeConfig)
	if err != nil {
		log.Errorln("Unable to fetch deployments from helm:", err)
		return err
	}

	var foundRelease *pkgHelmRelease.Release

	if deployments != nil {
		for _, release := range deployments.Releases {
			if release.Name == releaseName {
				foundRelease = release
				break
			}
		}
	}

	if foundRelease != nil {
		switch foundRelease.GetInfo().GetStatus().GetCode() {
		case pkgHelmRelease.Status_DEPLOYED:
			log.Infof("'%s' is already installed", deploymentName)
			return nil
		case pkgHelmRelease.Status_FAILED:
			err = helm.DeleteDeployment(releaseName, kubeConfig)
			if err != nil {
				log.Errorf("Failed to deleted failed deployment '%s' due to: %s", deploymentName, err.Error())
				return err
			}
		}
	}

	options := []k8sHelm.InstallOption{
		k8sHelm.InstallWait(wait),
		k8sHelm.ValueOverrides(values),
	}
	_, err = helm.CreateDeployment(deploymentName, chartVersion, nil, namespace, releaseName, false, nil, kubeConfig, helm.GenerateHelmRepoEnv(org.Name), options...)
	if err != nil {
		log.Errorf("Deploying '%s' failed due to: %s", deploymentName, err.Error())
		return err
	}
	log.Infof("'%s' installed", deploymentName)
	return nil
}

<<<<<<< HEAD
type treafikSslConfig struct {
	Enabled        bool     `json:"enabled"`
	GenerateTLS    bool     `json:"generateTLS"`
	DefaultCN      string   `json:"defaultCN"`
	DefaultSANList []string `json:"defaultSANList"`
}

//InstallIngressControllerPostHook post hooks can't return value, they can log error and/or update state?
func InstallIngressControllerPostHook(input interface{}) error {
	cluster, ok := input.(CommonCluster)
	if !ok {
		return errors.Errorf("Wrong parameter type: %T", cluster)
	}

	orgID := cluster.GetOrganizationId()
	organization, err := auth.GetOrganizationById(orgID)
	if err != nil {
		return emperror.WrapWith(err, "failed to get organization", "orgID", orgID)
	}

	domainWithOrgName := fmt.Sprintf("%s.%s", organization.Name, viper.GetString(pipConfig.DNSBaseDomain))

	ssl := treafikSslConfig{
		Enabled:     true,
		GenerateTLS: true,
		DefaultCN:   fmt.Sprintf("*.%s", domainWithOrgName),
		DefaultSANList: []string{
			domainWithOrgName,
			fmt.Sprintf("%s.%s", cluster.GetName(), domainWithOrgName),
		},
	}

	ingressValues := map[string]interface{}{
		"traefik": map[string]interface{}{
			"ssl":         ssl,
			"affinity":    getHeadNodeAffinity(cluster),
			"tolerations": getHeadNodeTolerations(),
		},
	}

	ingressValuesJson, err := yaml.Marshal(ingressValues)
	if err != nil {
		return emperror.Wrap(err, "converting ingress config to json failed")
	}

	namespace := viper.GetString(pipConfig.PipelineSystemNamespace)

	return installDeployment(cluster, namespace, pkgHelm.BanzaiRepository+"/pipeline-cluster-ingress", "ingress", ingressValuesJson, "", false)
}

=======
>>>>>>> b8247fd0
//InstallKubernetesDashboardPostHook post hooks can't return value, they can log error and/or update state?
func InstallKubernetesDashboardPostHook(input interface{}) error {
	cluster, ok := input.(CommonCluster)
	if !ok {
		return errors.Errorf("Wrong parameter type: %T", cluster)
	}

	k8sDashboardNameSpace := viper.GetString(pipConfig.PipelineSystemNamespace)
	k8sDashboardReleaseName := "dashboard"
	var valuesJson []byte

	if cluster.RbacEnabled() {

		// create service account
		kubeConfig, err := cluster.GetK8sConfig()
		if err != nil {
			log.Errorf("Unable to fetch config for posthook: %s", err.Error())
			return err
		}

		client, err := k8sclient.NewClientFromKubeConfig(kubeConfig)
		if err != nil {
			log.Errorf("Could not get kubernetes client: %s", err)
			return err
		}

		// service account
		k8sDashboardServiceAccountName := k8sDashboardReleaseName
		serviceAccount, err := k8sutil.GetOrCreateServiceAccount(log, client, k8sDashboardNameSpace, k8sDashboardServiceAccountName)
		if err != nil {
			return err
		}

		// cluster role based on https://github.com/helm/charts/blob/master/stable/kubernetes-dashboard/templates/role.yaml
		clusterRoleName := k8sDashboardReleaseName
		rules := []v1beta1.PolicyRule{
			// Allow to list all
			{
				APIGroups: []string{"*"},
				Resources: []string{"*"},
				Verbs:     []string{"list", "get"},
			},
			// # Allow Dashboard to create 'kubernetes-dashboard-key-holder' secret.
			{
				APIGroups: []string{""},
				Resources: []string{"secrets"},
				Verbs:     []string{"create"},
			},
			// # Allow Dashboard to list and create 'kubernetes-dashboard-settings' config map.
			{
				APIGroups: []string{""},
				Resources: []string{"configmaps"},
				Verbs:     []string{"create"},
			},
			// # Allow Dashboard to get, update and delete Dashboard exclusive secrets.
			{
				APIGroups:     []string{""},
				Resources:     []string{"secrets"},
				ResourceNames: []string{"kubernetes-dashboard-key-holder", fmt.Sprintf("kubernetes-dashboard-%s", k8sDashboardReleaseName)},
				Verbs:         []string{"update", "delete"},
			},
			// # Allow Dashboard to get and update 'kubernetes-dashboard-settings' config map.
			{
				APIGroups:     []string{""},
				Resources:     []string{"configmaps"},
				ResourceNames: []string{"kubernetes-dashboard-settings"},
				Verbs:         []string{"update"},
			},
			// # Allow Dashboard to get metrics from heapster.
			{
				APIGroups:     []string{""},
				Resources:     []string{"services"},
				ResourceNames: []string{"heapster"},
				Verbs:         []string{"proxy"},
			},
			{
				APIGroups:     []string{""},
				Resources:     []string{"services/proxy"},
				ResourceNames: []string{"heapster", "http:heapster:", "https:heapster:"},
				Verbs:         []string{"get"},
			},
		}

		clusterRole, err := k8sutil.GetOrCreateClusterRole(log, client, clusterRoleName, rules)
		if err != nil {
			return err
		}

		// cluster role binding
		clusterRoleBindingName := k8sDashboardReleaseName
		_, err = k8sutil.GetOrCreateClusterRoleBinding(log, client, clusterRoleBindingName, serviceAccount, clusterRole)
		if err != nil {
			return err
		}

		values := map[string]interface{}{
			"rbac": map[string]bool{
				"create":           false,
				"clusterAdminRole": false,
			},
			"serviceAccount": map[string]interface{}{
				"create": false,
				"name":   serviceAccount.Name,
			},
			"affinity":    getHeadNodeAffinity(cluster),
			"tolerations": getHeadNodeTolerations(),
		}

		valuesJson, err = yaml.Marshal(values)
		if err != nil {
			return err
		}

	}

	return installDeployment(cluster, k8sDashboardNameSpace, pkgHelm.BanzaiRepository+"/kubernetes-dashboard", k8sDashboardReleaseName, valuesJson, "", false)

}

func setAdminRights(client *kubernetes.Clientset, userName string) (err error) {

	name := "cluster-creator-admin-right"

	log := log.WithFields(logrus.Fields{"name": name, "user": userName})

	log.Info("cluster role creating")

	_, err = client.RbacV1beta1().ClusterRoleBindings().Create(
		&v1beta1.ClusterRoleBinding{
			ObjectMeta: metav1.ObjectMeta{
				Name: name,
			},
			Subjects: []v1beta1.Subject{
				{
					Kind:     "User",
					Name:     userName,
					APIGroup: v1.GroupName,
				},
			},
			RoleRef: v1beta1.RoleRef{
				Kind:     "ClusterRole",
				Name:     "cluster-admin",
				APIGroup: v1beta1.GroupName,
			},
		})

	return
}

//InstallClusterAutoscalerPostHook post hook only for AWS & Azure for now
func InstallClusterAutoscalerPostHook(input interface{}) error {
	cluster, ok := input.(CommonCluster)
	if !ok {
		return errors.Errorf("Wrong parameter type: %T", cluster)
	}
	return DeployClusterAutoscaler(cluster)
}

func metricsServerIsInstalled(cluster CommonCluster) bool {
	kubeConfig, err := cluster.GetK8sConfig()
	if err != nil {
		log.Errorf("Getting cluster config failed: %s", err.Error())
		return false
	}

	client, err := k8sclient.NewClientFromKubeConfig(kubeConfig)
	if err != nil {
		log.Errorf("Getting K8s client failed: %s", err.Error())
		return false
	}

	serverGroups, err := client.ServerGroups()
	for _, group := range serverGroups.Groups {
		if group.Name == "metrics.k8s.io" {
			for _, v := range group.Versions {
				if v.GroupVersion == "metrics.k8s.io/v1beta1" {
					return true
				}
			}
		}
	}
	return false
}

//InstallHorizontalPodAutoscalerPostHook
func InstallHorizontalPodAutoscalerPostHook(input interface{}) error {
	cluster, ok := input.(CommonCluster)
	if !ok {
		return errors.Errorf("Wrong parameter type: %T", cluster)
	}
	infraNamespace := viper.GetString(pipConfig.PipelineSystemNamespace)

	values := map[string]interface{}{
		"affinity":    getHeadNodeAffinity(cluster),
		"tolerations": getHeadNodeTolerations(),
	}

	// install metricsServer for Amazon & Azure & Alibaba & Oracle only if metrics.k8s.io endpoint is not available already
	switch cluster.GetCloud() {
	case pkgCluster.Amazon, pkgCluster.Azure, pkgCluster.Alibaba, pkgCluster.Oracle:
		if !metricsServerIsInstalled(cluster) {
			log.Infof("Metrics Server is not installed, installing")
			values["metricsServer"] = map[string]interface{}{
				"enabled": true,
			}
			values["metrics-server"] = map[string]interface{}{
				"affinity":    getHeadNodeAffinity(cluster),
				"tolerations": getHeadNodeTolerations(),
			}
		} else {
			log.Infof("Metrics Server is already installed")
		}
	}

	valuesOverride, err := yaml.Marshal(values)
	if err != nil {
		return err
	}

	return installDeployment(cluster, infraNamespace, pkgHelm.BanzaiRepository+"/hpa-operator", "hpa-operator", valuesOverride, "", false)
}

//InstallPVCOperatorPostHook installs the PVC operator
func InstallPVCOperatorPostHook(input interface{}) error {
	cluster, ok := input.(CommonCluster)
	if !ok {
		return errors.Errorf("wrong parameter type: %T", cluster)
	}

	infraNamespace := viper.GetString(pipConfig.PipelineSystemNamespace)

	values := map[string]interface{}{
		"affinity":    getHeadNodeAffinity(cluster),
		"tolerations": getHeadNodeTolerations(),
	}
	valuesOverride, err := yaml.Marshal(values)
	if err != nil {
		return err
	}

	return installDeployment(cluster, infraNamespace, pkgHelm.BanzaiRepository+"/pvc-operator", "pvc-operator", valuesOverride, "", false)
}

//InstallAnchoreImageValidator installs Anchore image validator
func InstallAnchoreImageValidator(input interface{}) error {

	if !anchore.AnchorEnabled {
		log.Infof("Anchore integration is not enabled.")
		return nil
	}

	cluster, ok := input.(CommonCluster)
	if !ok {
		return errors.Errorf("wrong parameter type: %T", cluster)
	}

	anchoreUser, err := anchore.SetupAnchoreUser(cluster.GetOrganizationId(), cluster.GetUID())
	if err != nil {
		return err
	}

	infraNamespace := viper.GetString(pipConfig.PipelineSystemNamespace)

	values := map[string]interface{}{
		"externalAnchore": map[string]string{
			"anchoreHost": anchore.AnchorEndpoint,
			"anchoreUser": anchoreUser.UserId,
			"anchorePass": anchoreUser.Password,
		},
		"affinity":    getHeadNodeAffinity(cluster),
		"tolerations": getHeadNodeTolerations(),
	}
	marshalledValues, err := yaml.Marshal(values)
	if err != nil {
		return err
	}
	return installDeployment(cluster, infraNamespace, pkgHelm.BanzaiRepository+"/anchore-policy-validator", "anchore", marshalledValues, "", true)

}

//InstallHelmPostHook this posthook installs the helm related things
func InstallHelmPostHook(input interface{}) error {
	cluster, ok := input.(CommonCluster)
	if !ok {
		return errors.Errorf("Wrong parameter type: %T", cluster)
	}

	helmInstall := &pkgHelm.Install{
		Namespace:      "kube-system",
		ServiceAccount: "tiller",
		ImageSpec:      fmt.Sprintf("gcr.io/kubernetes-helm/tiller:%s", viper.GetString("helm.tillerVersion")),
		Upgrade:        true,
	}

	headNodePoolName := viper.GetString(pipConfig.PipelineHeadNodePoolName)
	if len(headNodePoolName) > 0 {
		if cluster.NodePoolExists(headNodePoolName) {
			helmInstall.TargetNodePool = headNodePoolName
		} else {
			log.Warnf("head node pool %v not found, tiller deployment is not targeted to any node pool.", headNodePoolName)
		}
	}

	kubeconfig, err := cluster.GetK8sConfig()
	if err != nil {
		log.Errorf("Error retrieving kubernetes config: %s", err.Error())
		return err
	}

	err = helm.RetryHelmInstall(helmInstall, kubeconfig)
	if err == nil {
		log.Info("Getting K8S Config Succeeded")

		if err := WaitingForTillerComeUp(kubeconfig); err != nil {
			return err
		}

	} else {
		log.Errorf("Error during retry helm install: %s", err.Error())
	}
	return nil
}

// StoreKubeConfig saves kubeconfig into vault
func StoreKubeConfig(input interface{}) error {

	cluster, ok := input.(CommonCluster)
	if !ok {
		return errors.Errorf("Wrong parameter type: %T", cluster)
	}

	config, err := PollingKubernetesConfig(cluster)
	if err != nil {
		log.Errorf("Error downloading kubeconfig: %s", err.Error())
		return err
	}

	return StoreKubernetesConfig(cluster, config)
}

// SetupPrivileges setups privileges
func SetupPrivileges(input interface{}) error {

	cluster, ok := input.(CommonCluster)
	if !ok {
		return errors.Errorf("Wrong parameter type: %T", cluster)
	}

	// set admin rights (if needed)
	if cluster.NeedAdminRights() {

		kubeConfig, err := cluster.GetK8sConfig()
		if err != nil {
			return err
		}

		client, err := k8sclient.NewClientFromKubeConfig(kubeConfig)
		if err != nil {
			return err
		}

		userName, err := cluster.GetKubernetesUserName()
		if err != nil {
			return err
		}

		if err := setAdminRights(client, userName); err != nil {
			return err
		}

	}

	return nil
}

// RegisterDomainPostHook registers a subdomain using the name of the current organization
// in external Dns service. It ensures that only one domain is registered per organization.
func RegisterDomainPostHook(input interface{}) error {
	commonCluster, ok := input.(CommonCluster)
	if !ok {
		return errors.Errorf("Wrong parameter type: %T", commonCluster)
	}

	domainBase := viper.GetString(pipConfig.DNSBaseDomain)
	route53SecretNamespace := viper.GetString(pipConfig.PipelineSystemNamespace)

	orgId := commonCluster.GetOrganizationId()

	dnsSvc, err := dns.GetExternalDnsServiceClient()
	if err != nil {
		return emperror.Wrap(err, "Getting external dns service client failed")
	}

	if dnsSvc == nil {
		log.Info("Exiting as external dns service functionality is not enabled")
		return nil
	}

	org, err := auth.GetOrganizationById(orgId)
	if err != nil {
		return emperror.Wrapf(err, "Retrieving organization with id %d failed", orgId)
	}

	domain := fmt.Sprintf("%s.%s", org.Name, domainBase)

	registered, err := dnsSvc.IsDomainRegistered(orgId, domain)
	if err != nil {
		return emperror.Wrapf(err, "Checking if domain '%s' is already registered failed", domain)
	}

	if !registered {
		if err = dnsSvc.RegisterDomain(orgId, domain); err != nil {
			return emperror.Wrapf(err, "Registering domain '%s' failed", domain)
		}
	} else {
		log.Infof("Domain '%s' already registered", domain)
	}

	route53Secret, err := secret.Store.GetByName(orgId, route53.IAMUserAccessKeySecretName)
	if err != nil {
		return emperror.Wrap(err, "Failed to install route53 secret into cluster")
	}
	_, err = InstallSecrets(
		commonCluster,
		&pkgSecret.ListSecretsQuery{
			Type: pkgCluster.Amazon,
			IDs:  []string{route53Secret.ID},
		},
		route53SecretNamespace,
	)
	if err != nil {
		return emperror.Wrap(err, "Failed to install route53 secret into cluster")
	}

	log.Info("route53 secret successfully installed into cluster.")

	externalDnsValues := map[string]interface{}{
		"rbac": map[string]bool{
			"create": commonCluster.RbacEnabled() == true,
		},
		"aws": map[string]string{
			"secretKey": route53Secret.Values[pkgSecret.AwsSecretAccessKey],
			"accessKey": route53Secret.Values[pkgSecret.AwsAccessKeyId],
			"region":    route53Secret.Values[pkgSecret.AwsRegion],
		},
		"domainFilters": []string{domain},
		"policy":        "sync",
		"txtOwnerId":    commonCluster.GetUID(),
		"affinity":      getHeadNodeAffinity(commonCluster),
		"tolerations":   getHeadNodeTolerations(),
	}

	externalDnsValuesJson, err := yaml.Marshal(externalDnsValues)
	if err != nil {
		return emperror.Wrap(err, "Json Convert Failed")
	}
	chartVersion := viper.GetString(pipConfig.DNSExternalDnsChartVersion)

	return installDeployment(commonCluster, route53SecretNamespace, pkgHelm.StableRepository+"/external-dns", "dns", externalDnsValuesJson, chartVersion, false)
}

// LabelNodes adds labels for all nodes
func LabelNodes(input interface{}) error {

	log.Info("start adding labels to nodes")

	commonCluster, ok := input.(CommonCluster)
	if !ok {
		return errors.Errorf("Wrong parameter type: %T", commonCluster)
	}

	switch commonCluster.GetDistribution() {
	case pkgCluster.EKS, pkgCluster.OKE, pkgCluster.GKE:
		log.Infof("node are already labelled on : %v", commonCluster.GetDistribution())
		return nil
	}

	log.Debug("get K8S config")
	kubeConfig, err := commonCluster.GetK8sConfig()
	if err != nil {
		return err
	}

	log.Debug("get K8S connection")
	client, err := k8sclient.NewClientFromKubeConfig(kubeConfig)
	if err != nil {
		return err
	}

	log.Debug("list node names")
	nodeNames, err := commonCluster.ListNodeNames()
	if err != nil {
		return err
	}

	log.Debugf("node names: %v", nodeNames)

	for name, nodes := range nodeNames {

		log.Debugf("nodepool: [%s]", name)
		for _, nodeName := range nodes {
			log.Infof("add label to node [%s]", nodeName)
			if err := addLabelsToNode(client, nodeName, map[string]string{pkgCommon.LabelKey: name}); err != nil {
				log.Warnf("error during adding label to node [%s]: %s", nodeName, err.Error())
			}
		}
	}

	log.Info("add labels finished")

	return nil
}

// addLabelsToNode add label to the given node
func addLabelsToNode(client *kubernetes.Clientset, nodeName string, labels map[string]string) (err error) {

	tokens := make([]string, 0, len(labels))
	for k, v := range labels {
		tokens = append(tokens, "\""+k+"\":\""+v+"\"")
	}
	labelString := "{" + strings.Join(tokens, ",") + "}"
	patch := fmt.Sprintf(`{"metadata":{"labels":%v}}`, labelString)

	_, err = client.CoreV1().Nodes().Patch(nodeName, types.MergePatchType, []byte(patch))
	return
}

// TaintHeadNodes add taints to the given node in nodepool
func TaintHeadNodes(input interface{}) error {

	headNodePoolName := viper.GetString(pipConfig.PipelineHeadNodePoolName)
	if len(headNodePoolName) == 0 {
		log.Infof("headNodePoolName not specified")
		return nil
	}

	commonCluster, ok := input.(CommonCluster)
	if !ok {
		return errors.Errorf("Wrong parameter type: %T", commonCluster)
	}

	if !commonCluster.NodePoolExists(headNodePoolName) {
		log.Warnf("head node pool %v not found, no taints added to any node.", headNodePoolName)
		return nil
	}

	log.Infof("taint nodes in pool: %v", headNodePoolName)

	log.Debug("get K8S config")
	kubeConfig, err := commonCluster.GetK8sConfig()
	if err != nil {
		return err
	}

	log.Debug("get K8S connection")
	client, err := k8sclient.NewClientFromKubeConfig(kubeConfig)
	if err != nil {
		return err
	}

	clusterDetails, err := commonCluster.GetClusterDetails()
	if err != nil {
		return err
	}

	nodePoolDetails, isOk := clusterDetails.NodePools[headNodePoolName]
	if !isOk {
		return errors.Errorf("Wrong pool name: %v, configured as head node pool", headNodePoolName)
	}

	retryAttempts := viper.GetInt(pipConfig.HeadNodeTaintRetryAttempt)
	retrySleepSeconds := viper.GetInt(pipConfig.HeadNodeTaintRetrySleepSeconds)

	nodes, err := getHeadNodes(client, viper.GetString(pipConfig.PipelineHeadNodePoolName))
	if err != nil {
		return err
	}

	for i := 0; i <= retryAttempts && len(nodes.Items) != nodePoolDetails.Count; i++ {
		log.Infof("Waiting for head pool nodes: %d up out of %d, retry: %d/%d", len(nodes.Items), nodePoolDetails.Count, i, retryAttempts)
		time.Sleep(time.Duration(retrySleepSeconds) * time.Second)

		nodes, err = getHeadNodes(client, headNodePoolName)
		if err != nil {
			return err
		}
	}

	err = taintNodes(commonCluster, client, headNodePoolName, nodes)
	if err != nil {
		return err
	}
	if len(nodes.Items) != nodePoolDetails.Count {
		log.Errorf("Head node pool configured size (%v) and tainted nodes count (%v) is different, some head pool nodes are not come up / tainted", nodePoolDetails.Count, len(nodes.Items))
	}
	log.Infof("tainting %d nodes from pool: %v, finished.", len(nodes.Items), headNodePoolName)

	return nil
}

func getHeadNodes(client *kubernetes.Clientset, nodePoolName string) (*v1.NodeList, error) {
	selector := fmt.Sprintf("%s=%s", pkgCommon.LabelKey, nodePoolName)
	return client.CoreV1().Nodes().List(metav1.ListOptions{
		LabelSelector: selector,
	})
}

func taintNodes(commonCluster CommonCluster, client *kubernetes.Clientset, nodePoolName string, nodes *v1.NodeList) error {

	for _, node := range nodes.Items {
		taints := make([]v1.Taint, 0)
		// in case of Azure if we go with TaintEffectNoSchedule & TaintEffectNoExecute
		// kube-proxy & kube-svc-redirect are not deployed on head nodes, until this issue will be fixed
		// https://github.com/Azure/AKS/issues/363
		if commonCluster.GetCloud() == pkgCluster.Azure {
			taints = append(taints, v1.Taint{
				Key:    pkgCommon.HeadNodeTaintKey,
				Value:  nodePoolName,
				Effect: v1.TaintEffectPreferNoSchedule,
			})
		} else {
			taints = append(taints, v1.Taint{
				Key:    pkgCommon.HeadNodeTaintKey,
				Value:  nodePoolName,
				Effect: v1.TaintEffectNoSchedule,
			})
			taints = append(taints, v1.Taint{
				Key:    pkgCommon.HeadNodeTaintKey,
				Value:  nodePoolName,
				Effect: v1.TaintEffectNoExecute,
			})
		}

		marshalledTaints, err := json.Marshal(taints)
		if err != nil {
			return err
		}

		patch := fmt.Sprintf(`{"spec":{"taints":%v}}`, string(marshalledTaints))
		_, err = client.CoreV1().Nodes().Patch(node.Name, types.MergePatchType, []byte(patch))
		if err != nil {
			return err
		}
	}

	return nil
}

// RestoreFromBackup restores an ARK backup
func RestoreFromBackup(input interface{}, param pkgCluster.PostHookParam) error {
	cluster, ok := input.(CommonCluster)
	if !ok {
		return errors.Errorf("Wrong parameter type: %T", cluster)
	}

	var params arkAPI.RestoreFromBackupParams
	err := castToPostHookParam(&param, &params)
	if err != nil {
		return err
	}

	return ark.RestoreFromBackup(params, cluster, pipConfig.DB(), log)
}

// InitSpotConfig creates a ConfigMap to store spot related config and installs the scheduler and the spot webhook charts
func InitSpotConfig(input interface{}) error {

	cluster, ok := input.(CommonCluster)
	if !ok {
		return errors.Errorf("Wrong parameter type: %T", cluster)
	}

	spot, err := isSpotCluster(cluster)
	if err != nil {
		return emperror.Wrap(err, "failed to check if cluster has spot instances")
	}

	if !spot {
		log.Debug("cluster doesn't have spot priced instances, spot post hook won't run")
		return nil
	}

	pipelineSystemNamespace := viper.GetString(pipConfig.PipelineSystemNamespace)

	kubeConfig, err := cluster.GetK8sConfig()
	if err != nil {
		return emperror.Wrap(err, "failed to get Kubernetes config")
	}

	client, err := k8sclient.NewClientFromKubeConfig(kubeConfig)
	if err != nil {
		return emperror.Wrap(err, "failed to get Kubernetes clientset from kubeconfig")
	}

	err = initializeSpotConfigMap(client, pipelineSystemNamespace)
	if err != nil {
		return emperror.Wrap(err, "failed to initialize spot ConfigMap")
	}

	values := map[string]interface{}{
		"affinity":    getHeadNodeAffinity(cluster),
		"tolerations": getHeadNodeTolerations(),
	}
	marshalledValues, err := yaml.Marshal(values)
	if err != nil {
		return emperror.Wrap(err, "failed to marshal yaml values")
	}

	err = installDeployment(cluster, pipelineSystemNamespace, pkgHelm.BanzaiRepository+"/spot-scheduler", "spot-scheduler", marshalledValues, "", false)
	if err != nil {
		return emperror.Wrap(err, "failed to install the spot-scheduler deployment")
	}
	err = installDeployment(cluster, pipelineSystemNamespace, pkgHelm.BanzaiRepository+"/spot-config-webhook", "spot-webhook", marshalledValues, "", true)
	if err != nil {
		return emperror.Wrap(err, "failed to install the spot-config-webhook deployment")
	}
	err = deploySpotTerminationAlertExporter(cluster, pipelineSystemNamespace)
	if err != nil {
		return emperror.Wrap(err, "failed to install spot-termination-exporter deployment")
	}
	return nil
}

func deploySpotTerminationAlertExporter(cluster CommonCluster, namespace string) error {

	values := map[string]interface{}{
		"affinity": v1.Affinity{
			NodeAffinity: &v1.NodeAffinity{
				RequiredDuringSchedulingIgnoredDuringExecution: &v1.NodeSelector{
					NodeSelectorTerms: []v1.NodeSelectorTerm{
						{
							MatchExpressions: []v1.NodeSelectorRequirement{
								{
									Key:      pkgCommon.OnDemandLabelKey,
									Operator: v1.NodeSelectorOpIn,
									Values: []string{
										"false",
									},
								},
							},
						},
					},
				},
			},
		},
	}

	marshalledValues, err := yaml.Marshal(values)
	if err != nil {
		return emperror.Wrap(err, "failed to marshal yaml values")
	}

	return installDeployment(cluster, namespace, pkgHelm.BanzaiRepository+"/spot-termination-exporter", "spot-termination-exporter", marshalledValues, "", false)
}

func isSpotCluster(cluster CommonCluster) (bool, error) {
	status, err := cluster.GetStatus()
	if err != nil {
		return false, emperror.Wrap(err, "failed to get cluster status")
	}
	return status.Spot, nil
}

func initializeSpotConfigMap(client *kubernetes.Clientset, systemNs string) error {
	log.Debug("initializing ConfigMap to store spot configuration")
	_, err := client.CoreV1().ConfigMaps(systemNs).Get(pkgCommon.SpotConfigMapKey, metav1.GetOptions{})
	if err != nil {
		if apiErrors.IsNotFound(err) {
			_, err = client.CoreV1().ConfigMaps(systemNs).Create(&v1.ConfigMap{
				ObjectMeta: metav1.ObjectMeta{
					Name: pkgCommon.SpotConfigMapKey,
				},
				Data: make(map[string]string),
			})
			if err != nil {
				return emperror.Wrap(err, "failed to create spot ConfigMap")
			}
		} else {
			return emperror.Wrap(err, "failed to retrieve spot ConfigMap")
		}
	}
	log.Info("finished initializing spot ConfigMap")
	return nil
}<|MERGE_RESOLUTION|>--- conflicted
+++ resolved
@@ -537,59 +537,6 @@
 	return nil
 }
 
-<<<<<<< HEAD
-type treafikSslConfig struct {
-	Enabled        bool     `json:"enabled"`
-	GenerateTLS    bool     `json:"generateTLS"`
-	DefaultCN      string   `json:"defaultCN"`
-	DefaultSANList []string `json:"defaultSANList"`
-}
-
-//InstallIngressControllerPostHook post hooks can't return value, they can log error and/or update state?
-func InstallIngressControllerPostHook(input interface{}) error {
-	cluster, ok := input.(CommonCluster)
-	if !ok {
-		return errors.Errorf("Wrong parameter type: %T", cluster)
-	}
-
-	orgID := cluster.GetOrganizationId()
-	organization, err := auth.GetOrganizationById(orgID)
-	if err != nil {
-		return emperror.WrapWith(err, "failed to get organization", "orgID", orgID)
-	}
-
-	domainWithOrgName := fmt.Sprintf("%s.%s", organization.Name, viper.GetString(pipConfig.DNSBaseDomain))
-
-	ssl := treafikSslConfig{
-		Enabled:     true,
-		GenerateTLS: true,
-		DefaultCN:   fmt.Sprintf("*.%s", domainWithOrgName),
-		DefaultSANList: []string{
-			domainWithOrgName,
-			fmt.Sprintf("%s.%s", cluster.GetName(), domainWithOrgName),
-		},
-	}
-
-	ingressValues := map[string]interface{}{
-		"traefik": map[string]interface{}{
-			"ssl":         ssl,
-			"affinity":    getHeadNodeAffinity(cluster),
-			"tolerations": getHeadNodeTolerations(),
-		},
-	}
-
-	ingressValuesJson, err := yaml.Marshal(ingressValues)
-	if err != nil {
-		return emperror.Wrap(err, "converting ingress config to json failed")
-	}
-
-	namespace := viper.GetString(pipConfig.PipelineSystemNamespace)
-
-	return installDeployment(cluster, namespace, pkgHelm.BanzaiRepository+"/pipeline-cluster-ingress", "ingress", ingressValuesJson, "", false)
-}
-
-=======
->>>>>>> b8247fd0
 //InstallKubernetesDashboardPostHook post hooks can't return value, they can log error and/or update state?
 func InstallKubernetesDashboardPostHook(input interface{}) error {
 	cluster, ok := input.(CommonCluster)
