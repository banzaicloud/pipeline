--- conflicted
+++ resolved
@@ -143,11 +143,7 @@
 			CreateClusterAmazon *amazon.CreateClusterAmazon `json:"amazon,omitempty"`
 			CreateClusterAzure  *azure.CreateClusterAzure   `json:"azure,omitempty"`
 			CreateClusterGoogle *google.CreateClusterGoogle `json:"google,omitempty"`
-<<<<<<< HEAD
-			CreateClusterDummy  *dummy.CreateClusterDummy   `json:"dummy,omitempty"`
-=======
-			CreateClusterDummy  *dummy.CreateClusterDummy 	`json:"dummy,omitempty"`
->>>>>>> d57b082e
+			CreateClusterDummy  *dummy.CreateClusterDummy   `json:"dummy,omitempty"`
 		}{
 			CreateClusterGoogle: &google.CreateClusterGoogle{
 				Project: clusterRequestProject,
@@ -173,11 +169,7 @@
 			CreateClusterAmazon *amazon.CreateClusterAmazon `json:"amazon,omitempty"`
 			CreateClusterAzure  *azure.CreateClusterAzure   `json:"azure,omitempty"`
 			CreateClusterGoogle *google.CreateClusterGoogle `json:"google,omitempty"`
-<<<<<<< HEAD
-			CreateClusterDummy  *dummy.CreateClusterDummy   `json:"dummy,omitempty"`
-=======
 			CreateClusterDummy  *dummy.CreateClusterDummy 	`json:"dummy,omitempty"`
->>>>>>> d57b082e
 		}{
 			CreateClusterAzure: &azure.CreateClusterAzure{
 				Node: &azure.CreateAzureNode{
@@ -200,11 +192,7 @@
 			CreateClusterAmazon *amazon.CreateClusterAmazon `json:"amazon,omitempty"`
 			CreateClusterAzure  *azure.CreateClusterAzure   `json:"azure,omitempty"`
 			CreateClusterGoogle *google.CreateClusterGoogle `json:"google,omitempty"`
-<<<<<<< HEAD
-			CreateClusterDummy  *dummy.CreateClusterDummy   `json:"dummy,omitempty"`
-=======
-			CreateClusterDummy  *dummy.CreateClusterDummy 	`json:"dummy,omitempty"`
->>>>>>> d57b082e
+			CreateClusterDummy  *dummy.CreateClusterDummy   `json:"dummy,omitempty"`
 		}{
 			CreateClusterAmazon: &amazon.CreateClusterAmazon{
 				Node: &amazon.CreateAmazonNode{
@@ -252,11 +240,7 @@
 			CreateClusterAmazon *amazon.CreateClusterAmazon `json:"amazon,omitempty"`
 			CreateClusterAzure  *azure.CreateClusterAzure   `json:"azure,omitempty"`
 			CreateClusterGoogle *google.CreateClusterGoogle `json:"google,omitempty"`
-<<<<<<< HEAD
-			CreateClusterDummy  *dummy.CreateClusterDummy   `json:"dummy,omitempty"`
-=======
 			CreateClusterDummy  *dummy.CreateClusterDummy 	`json:"dummy,omitempty"`
->>>>>>> d57b082e
 		}{},
 	}
 
@@ -270,11 +254,7 @@
 			CreateClusterAmazon *amazon.CreateClusterAmazon `json:"amazon,omitempty"`
 			CreateClusterAzure  *azure.CreateClusterAzure   `json:"azure,omitempty"`
 			CreateClusterGoogle *google.CreateClusterGoogle `json:"google,omitempty"`
-<<<<<<< HEAD
-			CreateClusterDummy  *dummy.CreateClusterDummy   `json:"dummy,omitempty"`
-=======
-			CreateClusterDummy  *dummy.CreateClusterDummy 	`json:"dummy,omitempty"`
->>>>>>> d57b082e
+			CreateClusterDummy  *dummy.CreateClusterDummy   `json:"dummy,omitempty"`
 		}{
 			CreateClusterGoogle: &google.CreateClusterGoogle{
 				Project: clusterRequestProject,
@@ -300,11 +280,7 @@
 			CreateClusterAmazon *amazon.CreateClusterAmazon `json:"amazon,omitempty"`
 			CreateClusterAzure  *azure.CreateClusterAzure   `json:"azure,omitempty"`
 			CreateClusterGoogle *google.CreateClusterGoogle `json:"google,omitempty"`
-<<<<<<< HEAD
-			CreateClusterDummy  *dummy.CreateClusterDummy   `json:"dummy,omitempty"`
-=======
-			CreateClusterDummy  *dummy.CreateClusterDummy 	`json:"dummy,omitempty"`
->>>>>>> d57b082e
+			CreateClusterDummy  *dummy.CreateClusterDummy   `json:"dummy,omitempty"`
 		}{
 			CreateClusterGoogle: &google.CreateClusterGoogle{
 				Project: clusterRequestProject,
