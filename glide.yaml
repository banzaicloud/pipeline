--- conflicted
+++ resolved
@@ -252,11 +252,9 @@
   version: ^2.0.0
   subpackages:
   - config
-<<<<<<< HEAD
 - package: google.golang.org/api
   subpackages:
   - container/v1
-=======
 - package: go4.org
   version: fba789b7e39ba524b9e60c45c37a50fae63a2a09
   subpackages:
@@ -270,5 +268,4 @@
   version: master
   subpackages:
   - components/helm
-- package: github.com/qor/auth
->>>>>>> 1156390e
+- package: github.com/qor/auth