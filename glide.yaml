--- conflicted
+++ resolved
@@ -248,16 +248,13 @@
   - pkg/client/clientset_generated/clientset/scheme
   - pkg/client/clientset_generated/clientset/typed/metrics/v1alpha1
   - pkg/client/clientset_generated/clientset/typed/metrics/v1beta1
-<<<<<<< HEAD
 - package: github.com/banzaicloud/azure-aks-client
   version: master
 - package: github.com/Masterminds/cookoo
   version: ^1.3.0
   subpackages:
   - web
-=======
 - package: github.com/prometheus/prometheus
   version: ^2.0.0
   subpackages:
   - config
->>>>>>> e4117153
